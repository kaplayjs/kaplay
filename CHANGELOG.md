--- conflicted
+++ resolved
@@ -37,12 +37,9 @@
 - Added LCEvents enum for identify different lifecycle events.
 - Moved camera to the shader - @mflerackers
 - Blend mode - @mflerackers
-<<<<<<< HEAD
-- Added `video()` component - @mflerackers
-=======
 - Picture API - @mflerackers
 - drawCanvas - @mflerackers
->>>>>>> beec02b2
+- Added `video()` component - @mflerackers
 
 ### Changed
 
