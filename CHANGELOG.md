# Changelog

<!-- markdownlint-disable no-duplicate-heading blanks-around-fences single-h1 -->

All notable changes to this project will be documented in this file.

The format is (mostly) based on
[Keep a Changelog](https://keepachangelog.com/en/1.1.0/), and this project
adheres to [Semantic Versioning](https://semver.org/spec/v2.0.0.html).

- Breaking changes are marked with: **(!)**.
- [Jump to v3001 changelog](#changelog-for-v3001).

<!--
Hey, KAPLAY Dev, you must changelog here, in unreleased, so later your
best friend, lajbel, can put the correct version name here
-->

## [unreleased]

<<<<<<< HEAD
- Fixed `tween()` not cloning the passed vectors/colors.
=======
- Fixed the vibration effect on bodies introduced in alpha.25 thanks to
  @lajbel's debugging skills - @mflerackers
>>>>>>> 1af011cc

## [4000.0.0-alpha.25] - 2025-12-23

### Added

- Added the `fakeMouseMove` event in `FakeMouseComp`, it will triggers when you
  move the object - @lajbel
- Global `retrieve()` method to get the objects with area within a certain
  rectangle - @mflerackers

### Changed

- Transforms are now only recalculated when needed. Thus static objects no
  longer increase computation in the transform phase - @mflerackers
- Areas are now only recalculated when the area settings or (optional)
  renderArea has changed - @mflerackers
- World (transformed) areas are now only recalculated when the area or transform
  has changed - @mflerackers
- World bounding boxes are now only recalculated when the world area has
  changed - @mflerackers
- Broad stage collision detection spatial structures are now only updated when
  an object's world bounding box has changed - @mflerackers
- You can no longer change the position of an object by doing obj.pos.x += 1.
  You need to assign a new Vec2 or use moveBy instead - @mflerackers
- The grid broadphase has been rewritten for performance - @mflerackers

## [4000.0.0-alpha.24] - 2025-12-12

### Added

- Added the `maxTimeStep` and `fixedUpdateMode` options, as well as
  `setFixedSpeed()` for more granular control over fixed update and timing -
  @dragoncoder047
- Added parameterized formatting tags like `"[color=red]Red text![/color]"` in
  `CharTransformFunc` for more powerful text formatting options -
  @dragoncoder047
- Added `createRegularPolygon()` and `createStarPolygon()` to create 2D regular
  polytopes - @mflerackers
- Added `createCogPolygon()` to create 2D regular cogs - @mflerackers
- Added `getSpriteOutline()` that takes a sprite asset and returns a polygon
  showing the outline - @milosilo-dev
- Added Quadtree for collision detection (only for fixed size screen for now,
  needs expansion) - @mflerackers
- Added vertical sweep and prune - @mflerackers
- Added configuration to choose broad phase algorithm - @mflerackers

### Fixed

- Fixed the `fakeMouse()` component not giving the right position when the
  camera transform was not the identity matrix - @dragoncoder047
- Fixed tall fonts being cropped - @anthonygood
- Fixed the sprite animation `onEnd()` callback being called before the
  animation actually stopped, so if the onEnd callback started a new animation,
  the new animation was instantly stopped - @dragoncoder047
- Now `playMusic()` actually uses the requested volume and playback rate given
  in the options - @dragoncoder047

## [4000.0.0-alpha.23] - 2025-11-05

### Added

- Added `getGamepadAnalogButton()` to read the analog value of buttons like the
  triggers - @dragoncoder047

  ```js
  isGamepadButtonDown("rtrigger"); // -> true/false, 0/1
  getGamepadAnalogButton("rtrigger"); // -> analog value between 0 (not pressed) and 1 (fully pressed)
  ```

- Added chorded button bindings using the Buttons API, so you can bind different
  actions to `tab` and `shift+tab`, and handle them like normal. Also works with
  gamepads and mouse! - @dragoncoder047

  ```js
  kaplay({
      buttons: {
          forward: {
              keyboard: "tab",
              gamepad: "south",
          },
          backward: {
              keyboard: "shift+tab",
              gamepad: "rshoulder+south",
          },
      },
  });
  ```

- Added `skew` to text formatting, so now italics is possible - @dragoncoder047

- Added **lifetime scopes**, a way to define the lifetime of an event handler
  using a specific scope, `scene`, `app` or a game object - @lajbel,
  @dragoncoder047

  ```js
  app.onUpdate(() => {
      // runs until it is cancelled
  });

  scene("game", () => {
      const obj = add([]);

      obj.onUpdate(() => {
          // runs until obj is destroyed
      });

      scene.onUpdate(() => {
          // or just onUpdate(() => {
          // runs until scene is changed
      });
  });
  ```

  All the available handlers in the scopes are `GameEventHandlers` ones:

  - `onKeyDown()`
  - `onKeyPress()`
  - `onKeyPressRepeat()`
  - `onKeyRelease()`
  - `onCharInput()`
  - `onMouseDown()`
  - `onMousePress()`
  - `onMouseRelease()`
  - `onMouseMove()`
  - `onScroll()`
  - `onTouchStart()`
  - `onTouchMove()`
  - `onTouchEnd()`
  - `onGamepadConnect()`
  - `onGamepadDisconnect()`
  - `onGamepadButtonDown()`
  - `onGamepadButtonPress()`
  - `onGamepadButtonRelease()`
  - `onGamepadStick()`
  - `onButtonDown()`
  - `onButtonPress()`
  - `onButtonRelease()`
  - `onTabHide()`
  - `onTabShow()`

  And this game object handlers may differ when using it with `obj` and
  `scene`/`app`:

  - `onFixedUpdate()`
  - `onUpdate()`
  - `onDraw()`

- Added `app` scope for app event handlers - @lajbel

  ```js
  app.onUpdate(() => {
      // runs until it is cancelled
  });
  ```

- Added `KAPLAYOpt.defaultLifetimeScope` for setting the default lifetime scope
  used for event handlers - @lajbel

  ```js
  kaplay({
      defaultLifetimeScope: "app", // default is "scene"
  });

  onKeyPress("space", () => {
      // runs until is cancelled
  });
  ```

- Added `skew` to text formatting, so now italics is possible - @dragoncoder047

### Changed

- (**!**) Renamed `onShow()` to `onTabShow()` and `onHide()` to `onTabHide()` -
  @lajbel

- In addition to being the `scene()` function, now `scene` is also a scope for
  scene event handlers - @lajbel

  ```js
  scene("game", () => {
      scene.onUpdate(() => {
          // or just onUpdate(() => {
          // runs until scene is changed
      });
  });
  ```

### Fixed

- Now `pushScene()` and `popScene()` give the arguments to the scene in the same
  way that `go()` does rather than passing them all to the first argument as an
  array - @dragoncoder047
- Fixed a flicker due to the fadeIn not setting opacity until the next frame -
  @mflerackers
- Fixed FPS cap not working correctly - @mflerackers, @dragoncoder047

## [4000.0.0-alpha.22] - 2025-10-9

### Added

- Added `KAPLAYOpt.types`, `kaplayTypes()` and `Opt` to config specific
  TypeScript Advanced Features (TAF) - @lajbel

  ```ts
  kaplay({
      types: kaplayTypes<
          // Opt<> is optional but recommended to get autocomplete
          Opt<{
              scenes: {}; // define scenes and arguments
              strictScenes: true; // you can only use defined scenes
          }>
      >(),
  });
  ```

- Added `TypesOpt.scenes` to type scenes and parameters - @lajbel

  ```ts
  const k = kaplay({
      types: kaplayTypes<
          Opt<{
              scenes: {
                  game: [gamemode: "normal" | "hard"];
                  gameOver: [score: number, highScore: number];
              };
          }>
      >(),
  });

  // If you trigger autocomplete it shows "game" or "gameOver"
  k.scene("game", (gamemode) => {
      // gamemode is now type "normal" | "hard"

      // @ts-expect-error Argument of type 'string' is not assignable
      // to parameter of type 'number'.
      k.go("gameOver", "10", 10); //
  });
  ```

  The methods that support this are:

  - `scene`
  - `go`
  - `onSceneLeave`
  - `getSceneName`

- Added `TypesOpt.strictScenes` to make usable scenes just the ones defined -
  @lajbel

  ```ts
  const k = kaplay({
      types: kaplayTypes<
          Opt<{
              scenes: {
                  game: [gamemode: "normal" | "hard"];
                  gameOver: [score: number, highScore: number];
              };
              strictScenes: true;
          }>
      >(),
  });

  // @ts-expect-error Argument of type '"hi"' is not assignable to
  // parameter of type '"game" | "gameOver"'.
  k.scene("hi", () => {});
  ```

- Added named animations - @mflerackers

  By giving a name to an animation, you can define more than one animation

  ```js
  const anim = obj.animation.get("idle");
  anim.animate("pos", [0, 5, 0], { relative: true });
  ```

- Added `screenshotToBlob()` to get a screenshot as a `Blob` - @dragoncoder047
- Added `getButtons()` to get the input binding buttons definition - @lajbel
- Added `RuleSystem`, `DecisionTree` and `StateMachine` for enemy AI -
  @mflerackers
- Added constraint components for distance, translation, rotation, scale and
  transform constraints - @mflerackers
- Added inverse kinematics constraint components using FABRIK and CCD, the
  latter one can use bone constraints to constrain the angle - @mflerackers
- Added skew to Mat23, transformation stack, RenderProps, GameObjRaw as well as
  a component - @mflerackers
- Added texture uniforms, in order to access more than one texture at a time in
  shaders - @mflerackers

### Fixed

- Now error screen should be instantly shown - @lajbel

### Changed

- Now, you can use `color(c)` with a hexadecimal literal number (ex: 0x00ff00) -
  @lajbel
  ```js
  // blue frog
  add([sprite("bean"), color(0x0000ff)]);
  ```
- **(!)** `KAPLAYCtx` doesn't use generics anymore. Now, `KAPLAYCtxT` uses
  them - @lajbel
- Now, `kaplay` will return `KAPLAYCtx` or `KAPLAYCtxT` depending if it's using
  Advanced TypeScript Features or not - @lajbel
- `loadShader()` now also checks for link errors as well as compile errors and
  reports them rather than just silently trying to use a borked shader -
  @dragoncoder047
- The debug `record()` function now records with sound enabled like it should -
  @dragoncoder047
- Now `KAPLAYOpt.spriteAtlasPadding` is set to `2` by default - @lajbel
- Transformation and drawing is split now, so the transform can be modified
  before drawing - @mflerackers

## [4000.0.0-alpha.21] - 2025-08-07

### Added

- Added `GameObjRaw.serialize()` for serializing the game object and its
  components. - @mflerackers, @lajbel

  ```js
  const bean = add([sprite("prefab")]);
  const beanSerialized = bean.serialize();
  ```

- Added `createPrefab()` for serializing an object and register it (or not) as a
  prefab from a Game Object. - @mflerackers, @lajbel

  ```js
  const beanObj = add([sprite("bean")]);

  // Serialize game object and register it as a prefab asset
  createPrefab("bean", beanObj);

  addPrefab("bean");

  // Just get serialized data
  const serializedBean = createPrefab(beanObj);

  addPrefab(beanObj);
  ```

- Added `addPrefab()` for creating an object previously serialized -
  @mflerackers, @lajbel

  ```js
  loadPrefab("bean", "/bean.kaprefab");

  addPrefab("bean");
  ```

- Added new scene methods `pushScene()` and `popScene()`, for stack behaviour in
  scenes - @itzKiwiSky
- Added `throwError()` for throwing custom errors to the blue screen, even
  errors KAPLAY can't handle. - @lajbel
- Added `insertionSort()` - @dragoncoder047
- Added a mapping for PS5 (DualSense) gamepads, so now you can bind actions to
  the touchpad press (only works in Chrome for some reason) - @dragoncoder047

### Changed

- Now `GameObjRaw.exists()` work for nested objects
- Now moving mouse changes the value of `getLastInputDevice()` - @amyspark-ng
- (**!**) Renamed `KAPLAYOpt.tagsAsComponents` to `KAPLAYOpt.tagComponentIds` -
  @lajbel

### Fixed

- Fixed shader error messages - @dragoncoder047
- Fixed compatibility issues when calculating font height with missing
  TextMetrics props - @imaginarny

## [4000.0.0-alpha.20] - 2025-06-15

### Added

- Added `loadSpriteFromFont()` for loading a bitmap font from a loaded sprite. -
  @dragoncoder047

### Changed

- Improved various doc entries. - Many contributors

### Fixed

- Fixed `AreaComp#onClick()` attaching events to app, instead of object, so
  event wasn't being paused with `obj.paused` - @lajbel
- Fixed all touch events having a bad transformation - @lajbel
- Fixed sprite scaling not working properly with `KAPLAYOpt.letterbox` -
  @mflerackers
- Fixed "add" event running twice in `addLevel()` tiles - @lajbel
- Fixed blend component having a wrong ID - @lajbel

### Removed

- **(!)** `loadPedit()` was removed - @lajbel

## [4000.0.0-alpha.19] - 2025-05-16

> This version changelog covers versions 4000.0.0-alpha.0 through
> 4000.0.0-alpha.19, as we didn't have a concise changelog strategy before.

### Added

- Added `fakeMouse()` to create a fake mouse cursor - @lajbel

  ```js
  const myCursor = add([fakeMouse(), sprite("kat"), pos(100, 100)]);

  myCursor.press(); // trigger onClick events if the mouse is over
  myCursor.release();
  myCursor.moveBy(vec2(100, 200)); // move as your wish
  ```

- Added `system()` to replace internal events or create new - @mflerackers

  ```js
  system("collision", () => {
    // system code
  }, [SystemPhase.AfterFixedUpdate, SystemPhase.AfterUpdate]),
  ```

- Added `ellipse()` component - @mflerackers
- Added circle and (rotated) ellipse collision shapes - @mflerackers
- Added `clipLineToRect()` - @mflerackers
- Added `obj.setParent()` to change the parent of a game object - @mflerackers
- Added restitution and friction to physics - @mflerackers
- All game objects have methods `onTag()` and `onUntag()` for watching tag
  changes - @mflerackers
- Added `SystemPhase` enum to identify different lifecycle events in the game
  loop that systems can hook into - @mflerackers
- Added Blend mode is selectable to change how sprites are composited on top of
  each other - @mflerackers
- Added Picture API to cache drawing of selected objects - @mflerackers
- Added `drawCanvas()` - @mflerackers
- Added `video()` component to embed a video file into the game - @mflerackers
- Added `level()` component and parent argument to `addLevel()` - @KeSuave
- Allow the `text()` component to change the font and apply shaders
  per-character - @dragoncoder047
- Allow characters in text to be scaled and have the text flow around it with
  `stretchInPlace: false` - @dragoncoder047
- Expose the formatted text parsing functions to allow manipulation of formatted
  text - @dragoncoder047
- Now you can use the frames of a sprite in an atlas also as a font -
  @dragoncoder047
- More errors raised during object creation are caught and cause the blue crash
  screen - @lajbel
- The blue crash screen will no longer fail to draw if the error message
  contains brackets - @dragoncoder047
- Now you can use the global option `inspectOnlyActive: false` to prevent paused
  objects from showing in the debug inspect view, this is useful if you are
  swapping out objects for different views - @dragoncoder047
- The `OffScreenComp` now has an option `offscreenDistance` to change the
  distance at which an object is considered off-screen - @dragoncoder047
- Now you can cherry-pick specific frames of a sprite sheet by using the
  `frames` list, instead of being limited to consecutive frames `start` and
  `end` - @dragoncoder047
- `wave()` can now go back and forth between any value that is able to be used
  with `lerp()` - @dragoncoder047, @mflerackers
- The `TextInputComp` has more events: `focus`, `blur`, `input`, and `change`,
  to better interact with the text input state - @dragoncoder047
- Areas no longer struggle with parents whose transform inst't up-to-date -
  @mflerackers
- Exported step and smoothstep - @mflerackers
- Small circles and arcs use now less points than larger ones - @mflerackers
- Added pushMatrix, storeMatrix and loadIdentity to the stack functions -
  @mflerackers
- Typed `StateComp` - @amyspark-ng
- Added bias to line drawing, which controls the offset from the center of the
  line - @mflerackers
- Added `SpriteAnimPlayOpt.preventRestart` to allow `SpriteComp.play()` to be
  called from an `onUpdate()` and not reset the animation to frame 0 -
  @dragoncoder047

### Changed

- **(!)** - Now `z()` is global instead of relative - @mflerackers
- **(!)** Layers now work globally, no longer only between siblings -
  @mflerackers
- **(!)**: Changed default behavior to `kaplay({ tagsAsComponents: false })`
- The physics engine creates less garbage - @mflerackers
- Tag-based events are slightly faster - @dragoncoder047
- Moved camera to the shader - @mflerackers
- Replaced the Separating Axis Theorem (SAT) collision detection module with the
  [Gilbert–Johnson–Keerthi
  (`GJK`) algorithm](https://en.wikipedia.org/wiki/Gilbert–Johnson–Keerthi_distance_algorithm),
  which is faster - @mflerackers
- Now if you pass a nullish value to `.use()` it throws an error
- Improved TypeScript in game objects - @amyspark-ng, @lajbel, @KeSuave
  - Added/updated JSDoc comments to some members - @ErikGXDev, @dragoncoder047
- The `textInput` component's `isFocused` property is now a one-hot lockout,
  setting it to true (focused) will clear focus from all the other text inputs -
  @dragoncoder047
- Changed the API of `HealthComp` - @amyspark-ng
- CapsLock now affects `TextInputComp` - @amyspark-ng

### Fixed

- `GameObjRaw.exists()` now correctly returns false if the parent was destroyed
  but obj wasn't - @dragoncoder047
- `Vec2.dot()` now actually does the Correct Calculation&trade; - @andrenanninga
- Fixed `debug.timeScale` not affecting `dt()` scale - @lajbel
- Fixed `wait()`'s `TimerComp.onEnd()` being waiting for twice the duration -
  @dragoncoder047
- Fixed non-focused `TextInputComp` backspace - @KeSuave
- Fixed 9slice sprites behaving wrong when using `Anchor` - @mflerackers
- Fixed rendering glitches with outlines on circles - @mflerackers
- Fixed `setCursorLocked(true)` throwing error if the browser is using the old
  non-Promise-based API return value - @imaginarny
- Fixed `PatrolComp` not going to last waypoint - @nojaf
- Fixed various TypeScript types - @amyspark-ng, @lajbel, @KeSuave

### Removed

- **(!)** `make()` was sent to doom - @lajbel

---

# Changelog for v3001

## [unreleased]

### Fixed

- Fixed compatibility issues when calculating font height with missing
  TextMetrics props - @imaginarny

## [3001.0.19] - 2025-06-15

- Fixed `AreaComp#onClick()` attaching events to app, instead of object, so
  event wasn't being paused with `obj.paused` - @lajbel
- Fixed all touch events having a bad transform - @lajbel

## [3001.0.18] - 2025-05-16

### Fixed

- Removed beant - @lajbel
- Fixed TexPacker loading big images - @lajbel, @mflerackers
- Various fixes and improvements - All Contributors

## [3001.0.17] - 2025-05-08

### Added

- New way to import globals in JS `/dist/types.d.ts`

### Fixed

- Removed beant - @lajbel
- Various fixes and improvements - All Contributors

## [3001.0.16] - 2025-04-18

### Fixed

- Removed beant - @lajbel
- Various fixes and improvements - All contributors

## [3001.0.15] - 2025-04-18

### Fixed

- Various fixes and improvements - All contributors

## [3001.0.14] - 2025-04-18

### Fixed

- Various fixes and improvements - All contributors

## [3001.0.13] - 2025-04-18

### Fixed

- Various fixes and improvements - All contributors

## [3001.0.12] - 2025-04-12

### Fixed

- Blockers - @lajbel

## [3001.0.11] - 2025-04-12

### Added

- Added **CSS Colors!** 🎨 - @lajbel (based on @dragoncoder047 idea)

  ```js
  color("slateblue");
  color("red");
  color("wheat");
  color("tomato"); // yum!
  ```

- Added `loadHappy()` font to load a default font, happy :D - @lajbel

  ```js
  kaplay({ font: "happy" });
  loadHappy();

  add([text("ohhi")]);
  ```

### Fixed

- Random errors - @lajbel
- General type bugs - @lajbel

## [3001.0.10] - 2025-03-22

### Added

- Added new option in `LoadSpriteOpt` for loading sprites in an individual
  spritesheet - @chqs-git

  ```js
  loadSprite("player", "sprites/player.png", {
      singular: true,
  });
  ```

- Frame option for load animations with singular frames - @dragoncoder047

  ```js
  loadSpriteAtlas("/examples/sprites/dungeon.png", {
      wizard: {
          x: 128,
          y: 140,
          width: 144,
          height: 28,
          sliceX: 9,
          anims: {
              bouncy: {
                  frames: [8, 5, 0, 3, 2, 3, 0, 5],
                  speed: 10,
                  loop: true,
              },
          },
      },
  });

  add([sprite("wizard", { anim: "bouncy" }), pos(100, 100)]);
  ```

### Fixed

- Args were not being passed to global `trigger()` - @lajbel
- AreaComp.onClick now returns the correct type, KEventController, instead of
  void - @lajbel
- Lifespan was using async - @lajbel
- Wrong calculation in Vector.dot() - @andrenanninga
- Fixed pointer lock undefined catch error for non-promise version - @imaginarny

## [3001.0.9] - 2025-01-15

### Added

- **(examples)** Added a new `particle` example! - @lajbel

### Changed

- Improved `lifespan()` explanation - @lajbel
- **(examples)** `particle` example renamed to `lifespan` - @lajbel

### Fixed

- Fixed a bug where `lifespan()` was working incorrectly - @lajbel

## [3001.0.8] - 2025-01-15

### Fixed

- Fixed a bug where alpha channel wasn't correctly setted - @mflerackers

## [3001.0.7] - 2025-01-15

### Added

- Added `kaplay({ sprit`e`AtlasPadding })` for setting the space between the
  sprites in the sprite atlas - @marianyp

```js
kaplay({
    spriteAtlasPadding: 10, // 10 pixels of space between each sprite
});
```

### Changed

- Now you cannot pass parameters that are not a component or string to `.use()`.
  Otherwise it will throw an error - @lajbel

### Fixed

- Fixed a bug where font atlas were working strange - @mflerackers

## [3001.0.6] "Santa Events" - 2024-12-27

### Added

- Added `trigger(event, tag, ...args)` for global triggering events on a
  specific tag - @lajbel

  ```js
  trigger("shoot", "target", 140);

  on("shoot", "target", (obj, score) => {
      obj.destroy();
      debug.log(140); // every bomb was 140 score points!
  });
  ```

- Added `{ override?: true }` in `CharTransform` for overridding text styles -
  @dragoncoder047

  ```js
  add([
      pos(100, 150),
      text("With override: Hello [foo]styled[/foo] text", {
          transform: {
              color: BLACK, // Default text color for every character
          },
          styles: {
              foo: {
                  color: RED, // [foo] will be red
                  override: true, // will override the black def color
              },
          },
      }),
  ]);
  ```

- Added `TextCompOpt.identAll` boolean to indent every new line -
  @dragoncoder047

- Added TypeScript definition for all App Events and missing Game Object
  Events - @lajbel

### Fixed

- Fixed an incorrect mention to the component in `TextInputComp` type -
  @dragoncoder047

## [3001.0.5] - 2024-12-18

### Added

- Added tags and components separation in `KAPLAYOpt.tagsAsComponents`
- Added `GameObjRaw.is()`, `GameObjRaw.tag()` and `GameObjRaw.untag()` to check,
  add and remove tags
- Added `GameObjRaw.has()` to check if a game object has a component tags
- Added events for listen to comps being removed or added `onUse()` and
  `onUnused()`
- Added `cancel()` to cancel the current event

  ```js
  onKeyPress("space", () => {
      // do something
      // cancel the event
      return cancel();
  });
  ```

- Added `getDefaultLayer()` to get the default layer
- Added `getLayers()` to get the layers list
- Added many JSDoc specifiers on many functions (@require, @deprecated, @since,
  @group, etc)

### Changed

- Added `.use()`, `.unuse()` and `.has()` to `GameObjRaw`, to add, remove and
  check components. This only works with `KAPLAYOpt.tagsAsComponents` set to
  `true`

### Deprecated

- Deprecated camera methods `camScale()`, `camPos()` and `camRot()` in favor of
  `setCamScale()`, `getCamScale()`, `setCamPos()`, `getCamPos()`, `setCamRot()`
  and `getCamRot()`
- Deprecated `camTransform()` in favor of `getCamTransform()`
- Deprecated `camFlash()` in favor of `flash()`, for a `shake()`-like name

### Fixed

- Fixed artifacts present in some TrueType fonts
- Fixed `.use()` and `.unuse()` with area components

## [3001.0.0] - 2024-10-31

### Added

- Added `getTreeRoot()` to get the game's root object, which is the parent of
  all other objects

  ```js
  // get the root object
  const root = getTreeRoot();
  root.add(); // same as add()
  root.get(); // same as get()
  ```

- Added Buttons API for using Input bindings, `onButtonPress()`,
  `onButtonRelease()`, `onButtonDown()`, and it's corresponding boolean
  versions, `isButtonPressed()`, `isButtonDown()` and `isButtonReleased()`

  ```js
  kaplay({
      // bind your buttons
      buttons: {
          jump: {
              keyboard: ["space", "up"],
              keyboardCode: "Space", // you can also use key codes
              gamepad: ["south"],
          },
      },
  });

  onButtonPress("jump", () => {
      player.jump();
  });
  ```

- Added `getButton(btn)` and `setButton(btn)` to get and set button bindings

  ```js
  // ["space", "up"]
  debug.log(getButton("jump").keyboard);

  // change the jump button in keyboard to "w"
  setButton("jump", {
      keyboard: ["w"],
      // gamepad binding is not changed
  });
  ```

- Added `getLastInputDeviceType()` to get what was the last pressed device

  ```js
  onButtonPress(() => {
      const lastInputDevice = getLastInputDeviceType(); // keyboard, mouse or gamepad
      // change icons, etc
  });
  ```

- Added `pressButton(btn)` and `releaseButton(btn)` to simulate button press and
  release

  ```js
  pressButton("jump"); // triggers onButtonPress and starts onButtonDown
  releaseButton("jump"); // triggers onButtonRelease and stops onButtonDown
  ```

- Added `GameObjRaw.tags` to get a game object's tags

  ```js
  const obj = add([sprite("bean"), "enemy", "dangerous"]);

  // get the tags
  debug.log(obj.tags); // ["enemy", "dangerous"]
  ```

- Added the `animate()` component to _animate_ the properties of an object using
  keyframes. Check out
  [Animation Example](https://play.kaplayjs.com/?example=animation)

  ```js
  // prop to animate, frames, options
  rotatingBean.animate("angle", [0, 360], {
      duration: 2,
      direction: "forward",
  });
  ```

- Readded `layers()` and the `layer()` component

  Before the `z()` component, there was a `layer()` component that allowed you
  to control the draw order of objects. It was removed in v3000, but now it's
  back from the void.

  ```js
  // define the layers
  layers(
      [
          "bg",
          "game",
          "ui",
          // the default layer
      ],
      "game",
  );

  // use the layer component
  add([sprite("bg"), layer("bg")]);
  ```

- Added `SpriteComp.hasAnim()` to check if an animation exists

  ```js
  const obj = add([sprite("bean", { anim: "walk" })]);

  // check if an animation exists
  debug.log(obj.hasAnim("walk")); // true
  ```

- Added `SpriteComp.getAnim()` for get any animation data

  ```js
  loadSprite("bean", "bean.png", {
      sliceX: 4,
      sliceY: 1,
      anims: {
          walk: {
              from: 0,
              to: 3,
          },
      },
  });

  const obj = add([sprite("bean")]);

  // get the animation data
  debug.log(obj.getAnim("walk")); // { from: 0, to: 3 }
  ```

- Added `SpriteComp.getCurAnim()` to get the current animation data

  ```js
  const obj = add([sprite("bean", { anim: "walk" })]);

  // get the current animation name
  debug.log(obj.getCurAnim().name); // "walk"
  ```

- Added `camFlash()` to flash the screen

  ```js
  camFlash(0.5, 0.5, 0.5, 0.5);
  ```

- Added support for radius in individual corners for `RectComp,radius`

  ```js
  add([
      rect(100, 100, {
          radius: [10, 20, 30, 40],
      }),
  ]);
  ```

- Added `loadMusic()` to load streaming audio (doesn't block in loading screen)

  ```js
  loadMusic("bgm", "bgm.mp3");

  // play the music
  play("bgm");
  ```

- Added `Vec2.fromArray()` to convert an array to a `Vec2`

  ```js
  const point = Vec2.fromArray([100, 200]); // vec2(100, 200);
  ```

- Added `Vec2.toArray()` to convert a `Vec2` to an array

  ```js
  const point = vec2(100, 200);
  const arr = point.toArray(); // [100, 200]
  ```

- Added `chooseMultiple()` to choose a random element from an array

  ```js
  const numbers = [1, 2, 3, 4, 5];
  const random = chooseMultiple(numbers, 3); // [3, 1, 5]
  ```

- Added `shuffle()` to shuffle an array

  ```js
  const numbers = [1, 2, 3, 4, 5];
  shuffle(numbers); // [3, 1, 5, 2, 4]
  ```

- Added `KAPLAYOpt.debugKey` for customizing the key used to toggle debug mode

  ```js
  kaplay({
      debugKey: "l",
  });
  ```

- Added compatibility with custom properties in debug mode

  ```js
  const obj = add([
      sprite("bean"),
      {
          health: 100, // on debug.inspect
          damage: 10, // on debug.inspect
          hp() {
              this.health -= this.damage;
          }, // not on debug.inspect
      },
  ]);

  // see the custom properties in debug mode
  debug.inspect = true;
  ```

- Added effector components: `areaEffector()`, `buoyancyEffector()`,
  `pointEffector()`, `surfaceEffector()`
- Added `constantForce()` component
- Added `pathfinder()` component to calculate a list of waypoints on a graph
- Added `patrol()` component to move along a list of waypoints
- Added `sentry()` component to notify when certain objects are in sight
- Added `NavMesh` class for pathfinding on a mesh
- Added `particles()` component to emit and draw particles
- Added `SpriteComp.animFrame` to get the frame of the current animation (not on
  the spritesheet)
- Added `outline()`, `shader()`, and `area()` properties to `debug.inspect`
- Added `getSceneName()` to get the current scene name
- Added `Color.toArray()` to convert a color to an array
- Added `raycast` and `LevelComp.raycast` method to level
- Added support for textured polygons
- Added support for concave polygon drawing
- Added support for arrays in uniforms
- Added support for texture larger than 2048x2048
- Added support for gravity direction
- Added line join (bevel, miter, round) and line caps (square, round)
- Added quadratic bezier and Catmull-Rom evaluation
- Added evaluation of the first and second derivatives for all splines
- Added higher order easing functions linear, steps and cubic-bezier

### Changed

- Now collision checks are only done if there's area objects
- Now you can use arrays in all input handlers

  ```js
  onKeyPress(["w", "up"], () => {
      player.jump();
  });
  ```

- Now gamepad events return what gamepad triggered the action

  ```js
  onGamepadButtonPress("south", (btn, gp) => {
      console.log(gp.index); // gamepad number on navigator's gamepad list
  });
  ```

- Now `ScaleComp` and `SpriteComp` uses setters/getters for it's state

  ```js
  const obj = add([sprite("bean"), scale(2)]);

  // set it with = syntax
  obj.scale = vec2(3, 4);
  obj.sprite = "bag";
  ```

- Now you can type `get()` with a type parameter and passing component types

  ```ts
  const player = get<BodyComp>("player");
  ```

- Now you can pass an `AudioBuffer` to `loadSound()`
- Now `debug.log()` accepts multiple argument of any type, like `console.log()`
- Now `Key` also accepts a string as an acceptable value
- Now `text()` component doesn't require to pass a string
- Now `camScale()` and `camPos()` accept only 1 number as parameter
- Now `shake()` can be called without args
- Now `loadShader()` and `loadShaderURL()` accepts null for unused parameters
- Now `RectCompOpt` accepts a array of numbers for `radius`

### Deprecated

- Deprecated `kaboom()` in favor of `kaplay()` (you can still use `kaboom*`)
- Deprecated `SpriteComp.curAnim()` in favor of `SpriteComp.getCurAnim().name`
- Deprecated `fadeIn` component in favor of `OpacityComp.fadeIn()`
- Deprecated `Event`, `EventHandler` and `EventController` in favor of `KEvent`,
  `KEventHandler` and `KEventController`

### Removed

- **(!)** Removed compatibility to use two KAPLAY frames in the same page
- **(!)** Many TypeScript definitions were fixed, if you use TypeScript now
  maybe you see new errors that make your code strict
- Fix error screen not showing with not Error object
- Fix error where debug screen was scaling bad the blue rectangles
- Fix error where error screen was not showing when the error was thrown in a
  input event
- Fix error where fonts was cropped in the bottom
- Fix an error where `stay()` object loose their input events on scene change<|MERGE_RESOLUTION|>--- conflicted
+++ resolved
@@ -18,12 +18,11 @@
 
 ## [unreleased]
 
-<<<<<<< HEAD
-- Fixed `tween()` not cloning the passed vectors/colors.
-=======
+## Fixed
+
+- Fixed `tween()` not cloning the passed vectors/colors - @lajbel
 - Fixed the vibration effect on bodies introduced in alpha.25 thanks to
   @lajbel's debugging skills - @mflerackers
->>>>>>> 1af011cc
 
 ## [4000.0.0-alpha.25] - 2025-12-23
 
