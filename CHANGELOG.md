# v4000.0.0

- Replaced the Separating Axis Theorem (SAT) with the Gilbert–Johnson–Keerthi
  (GJK) distance algorithm.
- Added circle and (rotated) ellipse collision shapes.
- Added an ellipse component.
- Circle area is no longer a box.
- Added a fake cursor API.
- Added restitution and friction.

  ```js
  const myCursor = add([fakeMouse(), sprite("kat"), pos(100, 100)]);

  myCursor.press(); // trigger onClick events if the mouse is over
  myCursor.release();
  myCursor.move(vec2(100, 200)); // move as your wish
  ```

# v4000.0.0 and v3001.0.0

## Input

- added input bindings, `onButtonPress`, `onButtonRelease`, `onButtonDown`, and
  it's corresponding boolean versions, `isButtonPressed`, `isButtonDown` and
  `isButtonReleased`.

  ```js
  kaplay({
      // bind your buttons
      buttons: {
          jump: {
              keyboard: ["space", "up"],
              keyboardCode: "Space", // you can also use key codes
              gamepad: ["south"],
          },
      },
  });

  onButtonPress("jump", () => {
      player.jump();
  });
  ```

- added `getButton(btn)` and `setButton(btn)` to get and set button bindings

  ```js
  // ["space", "up"]
  debug.log(getButton("jump").keyboard);

  // change the jump button in keyboard to "w"
  setButton("jump", {
      keyboard: ["w"],
      // gamepad binding is not changed
  });
  ```

- added `getLastInputDeviceType()` to get what was the last pressed device

  ```js
  onButtonPress(() => {
      const lastInputDevice = getLastInputDeviceType(); // keyboard, mouse or gamepad
      // change icons, etc
  });
  ```

- added the possibility of use arrays in all input handlers

  ```js
  onKeyPress(["w", "up"], () => {
      player.jump();
  });
  ```

- now gamepad events return what gamepad triggered the action

  ```js
  onGamepadButtonPress("south", (btn, gp) => {
      console.log(gp.index); // gamepad number on navigator's gamepad list
  });
  ```

## Physics

- added effector components: `areaEffector()`, `buoyancyEffector()`,
  `pointEffector()`, `surfaceEffector()`.
- added `constantForce()` component.
- added `patrol()` component to move along a list of waypoints.
- added `sentry()` component to notify when certain objects are in sight.
<<<<<<< HEAD
  (**v3001/4000**)
- added `NavMesh` class for pathfinding on a mesh. (**v3001/4000**)
- added `pathfinder()` component to calculate a list of waypoints on a graph.
  (**v3001/4000**)
- now collision checks are only done if there's area objects. (**v3001/4000**)
=======
- added `NavMesh` class for pathfinding on a mesh.
- added `navigation()` component to calculate a list of waypoints on a graph.
- now collision checks are only done if there's area objects.
>>>>>>> 6cf12908

## Game Object

- added `getTreeRoot()` to get the game's root object, which is the parent of
  all other objects

  ```js
  // get the root object
  const root = getTreeRoot();
  root.add(); // same as add()
  root.get(); // same as get()
  ```

- added `GameObjRaw.tags` to get a game object's tags.

  ```js
  const obj = add([sprite("bean"), "enemy", "dangerous"]);

  // get the tags
  debug.log(obj.tags); // ["enemy", "dangerous"]
  ```

## Components

- added support to setters/getters syntax in `ScaleComp` and `SpriteComp`
  components

  ```js
  const obj = add([sprite("bean"), scale(2)]);

  // set it with = syntax
  obj.scale = vec2(3, 4);
  obj.sprite = "bag";
  ```

## Rendering and Animation

- added the `animate()` component to _animate_ the properties of an object using
  keyframes. Check out
  [Animation Example](https://play.kaplayjs.com/?example=animation)

  ```js
  // prop to animate, frames, options
  rotatingBean.animate("angle", [0, 360], {
      duration: 2,
      direction: "forward",
  });
  ```

- added `particles()` component to emit and draw particles.

- readded `layers()` and the `layer()` component.

  Before the `z()` component, there was a `layer()` component that allowed you
  to control the draw order of objects. It was removed in v3000, but now it's
  back from the void.

  ```js
  // define the layers
  layers(
      [
          "bg",
          "game",
          "ui",
          // the default layer
      ],
      "game",
  );

  // use the layer component
  add([sprite("bg"), layer("bg")]);
  ```

- added `SpriteComp.getCurAnim()` to get the current animation data

  ```js
  const obj = add([sprite("bean", { anim: "walk" })]);

  // get the current animation name
  debug.log(obj.getCurAnim().name); // "walk"
  ```

- added `SpriteComp.getAnim()` for get any animation data

  ```js
  loadSprite("bean", "bean.png", {
      sliceX: 4,
      sliceY: 1,
      anims: {
          walk: {
              from: 0,
              to: 3,
          },
      },
  });

  const obj = add([sprite("bean")]);

  // get the animation data
  debug.log(obj.getAnim("walk")); // { from: 0, to: 3 }
  ```

- added `SpriteComp.hasAnim()` to check if an animation exists

  ```js
  const obj = add([sprite("bean", { anim: "walk" })]);

  // check if an animation exists
  debug.log(obj.hasAnim("walk")); // true
  ```

- added `camFlash()` to flash the screen.

  ```js
  camFlash(0.5, 0.5, 0.5, 0.5);
  ```

- added support for radius in individual corners for `RectComp` component.

  ```js
  add([
      rect(100, 100, {
          radius: [10, 20, 30, 40],
      }),
  ]);
  ```

- (**! break**) removed compatibilty to use two KAPLAY frames in the same page,
  due to perfomance improvements

- fix error screen not showing with not Error object

## Audio

- now you can pass an `AudioBuffer` to `loadSound()` (**v4000**)
- added `loadMusic()` to load streaming audio (doesn't block in loading screen).

  ```js
  loadMusic("bgm", "bgm.mp3");

  // play the music
  play("bgm");
  ```

## Math

- added `Vec2.fromArray()` to convert an array to a `Vec2`.

  ```js
  const point = Vec2.fromArray([100, 200]); // vec2(100, 200);
  ```

- added `Vec2.toArray()` to convert a `Vec2` to an array.

  ```js
  const point = vec2(100, 200);
  const arr = point.toArray(); // [100, 200]
  ```

- added `chooseMultiple()` to choose a random element from an array.

  ```js
  const numbers = [1, 2, 3, 4, 5];
  const random = chooseMultiple(numbers, 3); // [3, 1, 5]
  ```

- added `shuffle()` to shuffle an array.

  ```js
  const numbers = [1, 2, 3, 4, 5];
  shuffle(numbers); // [3, 1, 5, 2, 4]
  ```

## Debug mode

- added `outline()`, `shader()`, and `area()` properties to `debug.inspect`.
- added `KAPLAYOpt.debugKey` for customizing the key used to toggle debug mode.

  ```js
  kaplay({
      debugKey: "l",
  });
  ```

- added compatibility with custom properties in debug mode

  ```js
  const obj = add([
      sprite("bean"),
      {
          health: 100, // on debug.inspect
          damage: 10, // on debug.inspect
          hp() {
              this.health -= this.damage;
          }, // not on debug.inspect
      },
  ]);

  // see the custom properties in debug mode
  debug.inspect = true;
  ```

- Now `debug.log()` accepts multiple argument of any type, like `console.log()`.

## Helpers

- added `getSceneName()` to get the current scene name
- added `Color.toArray()` to convert a color to an array
- added global raycast function and raycast method to level
- added support for textured polygons
- added support for concave polygon drawing
- added support for arrays in uniforms
- added support for texture larger than 2048x2048
- added support for gravity direction
- added line join (bevel, miter, round) and line caps (square, round)
- added quadratic bezier and Catmull-Rom evaluation
- added evaluation of the first and second derivatives for all splines
- added higher order easing functions linear, steps and cubic-bezier

## TypeScript

- Now you can type `get()` with a type parameter and passing component types.
  (**v4000**)

  ```ts
  const player = get<BodyComp>("player");
  ```

- Now `Key` also accepts a string as an acceptable value.
- Now `text()` component doesn't require to pass a string.
- Now `camScale()` and `camPos()` accept only 1 number as parameter.
- Now `shake()` can be called without args.
- Now `loadShader()` and `loadShaderURL()` accepts null for unused parameters.
- Now `RectCompOpt` accepts a array of numbers for `radius`.

## Deprecations

> All changes applies for both v3001 and v4000

- deprecated `kaboom()` in favor of `kaplay()` (you can still use `kaboom*`)
- deprecated `SpriteComp.curAnim()` in favor of `SpriteComp.getCurAnim().name`
- deprecated `fadeIn` component in favor of `OpacityComp.fadeIn()`
- deprecated `Event`, `EventHandler` and `EventController` in favor of `KEvent`,
  `KEventHandler` and `KEventController`

## Bug fixes

> All changes applies for both v3001 and v4000

- **(break)** much typescript definitions was fixed, if you use typescript now
  maybe you see new errors that make your code strict
- fix error screen not showing with not Error object
- fix error where debug screen was scaling bad the blue rectangles
- fix error where error screen was not showing when the error was thrown in a
  input event
- fix error where fonts was cropped in the bottom
- fix an error where `stay()` object loose their input events on scene change

### v3000.1.17

- exposed `vel` property on `BodyComp`

### v3000.1.16

- fixed error not being logged
- fixed error screen scaling error in letterbox mode

### v3000.1.15

- fixed `loadRoot()` not working sometimes
- fixed audio being resumed when the tab is switched on but `debug.paused` is
  true

### v3000.1.12

- fixed `color()` and `rgb()` not working

### v3000.1.11

- added option `kaboom({ focus: false })` to disable focus on start
- fixed `rand()` typing for numbers
- fixed mouse position in fullscreen
- added `Color#toHSL()`

### v3000.1.10

- fixed test code accidentally getting shipped (where a screenshot will be
  downloaded every time you press space)

### v3000.1.9

- added `fill` option to `rect()`, `circle()` and `sprite()`
- fixed view getting cut off in letterbox mode

### v3000.1.8

- fixed `scale` option acting weird when width and height are defined (by
  @hirnsalat)

### v3000.1.7

- fixed `debug.paused` not pausing audio
- added `mask()` component
- added support for colored font outline

```js
loadFont("apl386", "/examples/fonts/apl386.ttf", {
    outline: {
        width: 8,
        color: rgb(0, 0, 255),
    },
});
```

- fixed `wave()` not starting at `0` when time is `0`
- kaboom now only displays error screen for kaboom's own error, instead of
  catching all errors in current window
- added `KaboomError` class for errors related to current kaboom instance
- setting `obj.text` with `text()` component now immediately updates `width` and
  `height` property

```js
const obj = add([text("oh hi"), pos(100, 200)]);

// before
obj.text = "bye";
console.log(obj.width); // still the width of "oh hi" until next render

// before
obj.text = "bye";
console.log(obj.width); // will be updated to the width of "bye"
```

### v3000.1.6

- fixed `loadSound` typing to accept `ArrayBuffer`

### v3000.1.5

- added `Event#clear()` method
- fixed `add()` without argument

### v3000.1.4

- added `audio.stop()` method

```js
const music = play("music");
music.stop();
```

### v3000.1.3

- fixed `onCollideUpdate()` still runs when object is paused
- allow `add()` and `make()` without arguments
- added `debug.numObjects()`
- added `width` and `height` properties to `SpriteData`

```js
// get sprite size
getSprite("bean").then((spr) => {
    console.log(spr.width, spr.height);
});
```

### v3000.1.2

- fixed audio not pausing when tab hidden and `backgroundAudio` not set
- fixed `debug.timeScale` not working
- fixed `debug.paused` not able to resume
- fixed `quad` option not working in `sprite()` component
- added `onHide()` and `onShow()` for tab visibility event

### v3000.1.1

- fixed some indirect `fixed` related issues

## v3000.1

- added game object level input handling

```js
// add a scene game object
const scene = add([]);

const bean = scene.add([sprite("bean"), pos(100, 200), area(), body()]);

scene.onKeyPress("space", () => {
    bean.jump();
});

scene.onMousePress(() => {
    bean.jump();
});

// setting scene.paused will pause all the input events
scene.paused = true;

// destroying scene will cancel all its input events
scene.destroy();

const ui = add([]);

ui.add(makeButton());

// these will only work if ui game object is active
ui.onMousePress(() => {
    // ...
});

// before you'll have to manually clean up events on obj.onDestroy()
const scene = add([]);
const evs = [];
scene.onDestroy(() => {
    evs.forEach((ev) => ev.cancel());
});
evs.push(
    k.onKeyPress("space", () => {
        doSomeSceneSpecificStuff();
    }),
);
```

- added `make()` to create game object without adding to the scene

```js
const obj = make([sprite("bean"), pos(120, 60)]);

add(obj);
```

- fixed children not inheriting `fixed()` from parent

```js
// before
const ui = add([fixed()]);

ui.add([
    rect(),
    // have to also give all children game objects fixed()
    fixed(),
]);

// now
const ui = add([fixed()]);

// you don't have to add fixed() to children
ui.add([rect(100, 100)]);
```

- fixed `AreaComp#onClick()` event not getting cleaned up when game object is
  destroyed
- fixed typo `isTouchScreen()` -> `isTouchscreen()`
- fixed inspect mode doesn't show the properties box of indirect children game
  objects
- fixed some problem causing kaboom to not work with vite
- fixed "destroy" event not run on children game objects
- calling `shake()` when another shake is happening adds to the shake instead of
  reset it?
- fixed incorrect touch position when canvas is not at top left of page

# v3000

## Game Objects

- added scene graph, game objects are now stored in a tree-like structure and
  can have children with `obj.add()`

```js
const bean = add([sprite("bean"), pos(160, 120)]);

const sword = bean.add([
    sprite("sword"),
    // transforms will be relative to parent bean object
    pos(20, 20),
    rotate(20),
]);

const hat = bean.add([
    sprite("hat"),
    // transforms will be relative to parent bean object
    pos(0, -10),
]);

// children will be moved alongside the parent
bean.moveBy(100, 200);

// children will be destroyed alongside the parent
bean.destroy();
```

- added `recursive` and `liveUpdate` options to `get()`

```js
const enemies = get("enemy", {
    // get from all children and descendants, instead of only direct children
    recursive: true,
    // live update the returned list to listen to onAdd and onDestroy events
    liveUpdate: true,
});

console.log(enemies.length); // 3

add([sprite("bigbird"), "enemy"]);

console.log(enemies.length); // 4
```

- changed object update order from reversed to not reversed
- (**BREAK**) removed `GameObj#every()` and `GameObj#revery()` in favor of
  `obj.get("*").forEach()`
- (**BREAK**) renamed `GameObj#_id` to `GameObj#id`
- `addLevel()` now returns a `GameObj` which has all individual grid objects as
  its children game objects, with `LevelComp` containing its previous methods
- added `onAdd()` and `onDestroy()` events to listen to added / destroyed game
  objects

## Components

- added support for getter and setters in component properties

#### Area

- added collision support for rotate shapes and polygons
- added option `collisionIgnore` to `area()` component, which accepts a list of
  tags to ignore when checking collision

```js
const bean = add([
    sprite("bean"),
    pos(100, 80),
    area({
        collisionIgnore: ["cloud", "particle"],
    }),
]);
```

- added `Area#getCollisions` to get a list of all current collisions happening

```js
for (const col of player.getCollisions()) {
    const c = col.target;
    if (c.is("chest")) {
        c.open();
    }
}
```

- added `Area#onCollideUpdate()` and `onCollideUpdate()` to register an event
  that runs every frame when 2 objects are colliding
- added `Area#onCollideEnd()` and `onCollideEnd()` to register an event that
  runs once when 2 objects stop colliding
- added `Area#onHover()` and `onHover()` to register an event that runs once
  when an object(s) is hovered over
- added `Area#onHoverEnd()` and `onHoverEnd()` to register an event that runs
  once when an object(s) stops being hovered over
- (**BREAK**) renamed `onHover()` to `onHoverUpdate()` (it registers an event
  that runs every frame when an object is hovered over)
- (**BREAK**) renamed `pushOut()` to `resolveCollision()`

#### Body

- added `Body#onFall()` which fires when object starts falling
- added `Body#onPhysicsResolve()` and `Body#onBeforePhysicsResolve()` to
  register events relating to collision resolution

```js
// make semi-solid platforms that doesn't block player when player is jumping over it
player.onBeforePhysicsResolve((collision) => {
    if (collision.target.is(["platform", "soft"]) && player.isJumping()) {
        collision.preventResolution();
    }
});
```

- (**BREAK**) removed `solid()` in favor of `body({ isStatic: true })`
- added option `body({ mass: 3 })` to define how hard a non-static body is to be
  pushed by another non-static body
- added option `body({ stickToPlatform: false })` to turn off object moving with
  platform
- (**BREAK**) removed `Body#doubleJump()` in favor of `doubleJump()` component
- (**BREAK**) renamed `Body#weight` to `Body#gravityScale`
- (**BREAK**) renamed `Body#onFall()` to `Body#onFallOff()` which triggers when
  object fall off a platform
- (**BREAK**) defining `setGravity()` is now required for enabling gravity,
  `body()` by default will only prevent objects from going through each other

#### Others

- (**BREAK**) renamed `origin()` to `anchor()`, so it won't mess up typescript
  in global mode
- (**BREAK**) `anchor` (previously `origin`) no longer controls text alignment,
  use `text({ align: "left" })` option instead
- added `doubleJump()` component to enable double jump (or any number of jumps)
- (**BREAK**) renamed `outview()` to `offscreen()`, and uses a much faster check
  (but less accurate) for if object is offscreen
  - removed `offset` option in favor of a simpler `distance` option
  - renamed `onExitView()` and `onEnterView()` to `onExitScreen()` and
    `onEnterScreen()`
- (**BREAK**) removed `cleanup()` component in favor of
  `offscreen({ destroy: true })`
- added `OpacityComp#fadeOut()`
- added `fadeIn()` component
- `stay()` now accepts a list of scenes to stay for, like
  `stay(["gameover", "menu"])`
- (**BREAK**) changed `SpriteComp#flipX` and `SpriteComp#flipY` to properties
  instead of functions
- (**BEARK**) `sprite.onAnimStart()` and `sprite.onAnimEnd()` now triggers on
  any animation

```js
// before
obj.onAnimEnd("walk", () => {
    // do something
});

// v3000
obj.onAnimEnd((anim) => {
    if (anim === "walk") {
        // do something
    }
});
```

- (**BREAK**) `ScaleComp#scale` will always be a `Vec2` not `number`
- `shader()` comp `uniform` parameter now supports a callback that returns the
  uniform every frame

```js
const player = add([
    sprite("bean"),
    // will calculate and send u_time every frame
    shader("flashy", () => ({
        u_time: time(),
    })),
]);
```

## Assets

- added `loadProgress()` that returns a `0.0 - 1.0` that indicates current asset
  loading progress
- added option `loadingScreen` to `kaboom()` where you can turn off the default
  loading screen
- added `onLoadUpdate()` to register a custom loading screen (see "loader"
  example)

```js
// custom loading screen
onLoadUpdate((progress) => {
    drawCircle({
        pos: center(),
        radius: 32,
        end: map(progress, 0, 1, 0, 360),
    });
});
```

- added support for multiple sprite sources as frames in `loadSprite()`

```js
loadSprite("player", [
    "sprites/player_idle.png",
    "sprites/player_run.png",
    "sprites/player_jump.png",
]);
```

- (**BREAK**) added `loadShaderURL()`, `loadShader()` now only load shader code
  not files

## Text

- added `loadFont()` to load `.ttf`, `.otf`, `.woff2` or any font supported by
  browser `FontFace`

```js
// Load a custom font from a .ttf file
loadFont("FlowerSketches", "/examples/fonts/FlowerSketches.ttf");

// Load a custom font with options
loadFont("apl386", "/examples/fonts/apl386.ttf", {
    outline: 4,
    filter: "linear",
});
```

- (**BREAK**) renamed previous `loadFont()` to `loadBitmapFont()`
- (**BREAK**) removed built-in `apl386`, `apl386o`, `sink`, `sinko` (still
  available under `examples/fonts`)
- changed default font size to `36`
- (**BREAK**) changed to bbcode syntax for styled text

```js
// before
"[oh hi].green here's some [styled].wavy text";
// v3000
"[green]oh hi[/green] here's some [wavy]styled[/wavy] text";
```

## Graphics

- fixed visual artifacts on text rendering
- added `colors` option to `drawPolygon()` that controls the color of each
  corner
- added `gradient` option to `drawRect()` that specifies the start and end color
- added `drawMasked()` and `drawSubtracted()`
- added `pushRotateX()`, `pushRotateY()` and `pushRotateZ()`
- added `pixelDensity` option to `kaboom()`
- (**BREAK**) changed position vertex format from `vec3` to `vec2` (which is
  passed in as the first argument of custom `frag` and `vert` shader functions)
- added `usePostEffect()` to add post process shader

```js
loadShader(
    "invert",
    null,
    `
vec4 frag(vec2 pos, vec2 uv, vec4 color, sampler2D tex) {
    vec4 c = def_frag();
    return vec4(1.0 - c.r, 1.0 - c.g, 1.0 - c.b, c.a);
}
`,
);

usePostEffect("invert");
```

- shader error logs now yields the correct line number
- added `slice9` option to `loadSprite()` to enable
  [9 slice scaling](https://en.wikipedia.org/wiki/9-slice_scaling)

```js
loadSprite("grass", "/sprites/grass.png", {
    slice9: {
        left: 8,
        right: 8,
        top: 8,
        bottom: 8,
    },
});

const g = add([sprite("grass")]);

onMouseMove(() => {
    const mpos = mousePos();
    // updating width / height will scale the image but not the sliced frame
    g.width = mpos.x;
    g.height = mpos.y;
});
```

## Audio

- added option `kaboom({ backgroundAudio: false })` to not pause audio when tab
  not active
- changed `speed`, `detune`, `volume`, `loop` in `AudioPlay` from functions to
  properties
- added `onEnd()` event for `const pb = play("sound")`

```js
// before
const music = play("song");
music.speed(2);
music.volume(0.5);
music.loop(true);

// v3000
const music = play("song");
music.speed = 2;
music.volume = 0.5;
music.loop = true;
```

## Input

- added `onScroll(action: (delta: Vec2) => void)` to listen mouse wheel scroll
- fixed touches not treated as mouse
- (**BREAK**) changed `onTouchStart()`, `onTouchMove()` and `onTouchEnd()`
  callback signature to `(pos: Vec2, touch: Touch) => void` (exposes the native
  `Touch` object)
- added `onGamepadButtonPress()`, `onGamepadButtonDown()`,
  `onGamepadButtonRelease()`
- added `isGamepadButtonPressed()`, `isGamepadButtonDown()`,
  `isGamepadButtonReleased()`
- added `onGamepadStick()` to handle gamepad axes info for left and right sticks
- added `getConnectedGamepads()`
- added `onGamepadConnect()` and `onGamepadDisconnect()`
- added `gamepads` option to `kaboom()` to define custom gamepads

## Level

- (**BREAK**) changed `addLevel()` options API
  - renamed `width` and `height` to `tileWidth` and `tileHeight`
  - renamed `any` to `wildcardTile`
  - now all tile symbols are defined in the `tiles` object

```js
// before
addLevel(["@  ^ $$", "======="], {
    width: 32,
    height: 32,
    "=": () => [sprite("grass"), area(), body({ isStatic: true })],
    $: () => [sprite("coin"), area(), "coin"],
    any: (symbol) => {
        if (symbol === "@") {
            return [
                /* ... */
            ];
        }
    },
});

// v3000
addLevel(["@  ^ $$", "======="], {
    tileWidth: 32,
    tileHeight: 32,
    tiles: {
        "=": () => [sprite("grass"), area(), body({ isStatic: true })],
        $: () => [sprite("coin"), area(), "coin"],
    },
    wildcardTile: (symbol) => {
        if (symbol === "@") {
            return [
                /* ... */
            ];
        }
    },
});
```

## Misc

- sprites are now automatically packed, improving performance
- (**BREAK**) renamed `gravity()` into `getGravity()` and `setGravity()`
- (**BREAK**) removed all deprecated functions in v2000.2
- (**BREAK**) raised esbuild target to `esnext`
- added `setBackground()` and `getBackground()` in addition to `background`
  option in `kaboom()`
- moved type defs for global functions to `import "kaboom/global"`

```js
// if use global functions
import "kaboom";
import "kaboom/global"; // required to load global types

kaboom();

// will have definition
add();
```

```js
// if don't use global function
import "kaboom";

kaboom({ global: false });

// type error, won't pollute global namespace if not manually import "kaboom/global"
add();
```

- added `tween()` for tweening, and a set of built-in easing functions in
  `easings`

```js
onMousePress(() => {
    tween(
        bean.pos.x,
        mousePos().x,
        1,
        (val) => (bean.pos.x = val),
        easings.easeOutBounce,
    );
    tween(
        bean.pos.y,
        mousePos().y,
        1,
        (val) => (bean.pos.y = val),
        easings.easeOutBounce,
    );
});
```

- (**BREAK**) changed all event handlers to return a `EventController` object
  instead of a function to cancel event

```js
// before
const cancel = onUpdate(() => {
    /* ... */
});
cancel();

// v3000
const ev = onUpdate(() => {
    /* ... */
});
ev.paused = true;
ev.cancel();
```

- timers can now be paused

```js
const timer = wait(4, () => {
    /* ... */
});
timer.paused = true;
timer.resume();

const timer = loop(1, () => {
    /* ... */
});
timer.paused = true;
timer.resume();
```

- `kaboom()` now automatically focuses the canvas
- added `quit()` to end everything
- added `download()`, `downloadText()`, `downloadJSON()`, `downloadBlob()`
- added `Recording#stop()` to stop the recording and returns the video data as
  mp4 Blob
- added `debug.numFrames()` to get the total number of frames elapsed
- added `onError()` to handle error or even custom error screen
- added `onResize()` to register an event that runs when canvas resizes
- added `setCursorLocked()` and `isCursorLocked()`
- (**BREAK**) renamed `cursor()` to `setCursor()`
- (**BREAK**) renamed `fullscreen()` to `setFullscreen()`
- (**BREAK**) renamed `isTouch()` to `isTouchscreen()`
- (**BREAK**) removed `layers()` in favor of parent game objects (see "layers"
  example)
- (**BREAK**) removed `load()` event for components, use `onLoad()` in `add()`
  event
- (**BREAK**) removed `debug.objCount()` in favor of `getAll().length`
- added `debug.numFrames()` to get the current frame count

### v2000.2.6

- fixed text always being wrapped if updated
- fixed text comp properties `letterSpacing`, `charSpacing`, `transform`,
  `styles` not being exposed

### v2000.2.5

- fixed updating `font` property on gameobj not updating the text font

### v2000.2.4

- fixed `focus()` not properly exported
- deprecated `focus()` in favor of `canvas.focus()` due to name collision

### v2000.2.3

- fixed `kaboom.d.ts` completely messed up

### v2000.2.2

- fixed doc for `TextCompOpt#styles` and `DrawTextOpt#styles`

### v2000.2.1

- fixed updates not running at all when `kaboom({ debug: false })`

## v2000.2 "Fancy Text Mode"

- added `formatText()` and `drawFormattedText()`
- added `charSpacing` and `lineSpacing` in `TextCompOpt` and `DrawTextOpt`
- added optional `transitions` argument in `state()` to define allowed
  transitions
- added `StateComp#onStateTransition` to register event for specific transitions
- added syntax to style a piece of text `"this is a [styled].wavy text"` and
  `style` option in `TextCompOpt` and `DrawTextOpt` to define the styles with
  `CharTransformFunc`
- deprecated `dir()` in favor of `Vec2.fromAngle()`
- fixed `onTouchEnd()` fired on `touchmove`
- added `outview()` component to control behavior when object leaves visible
  area
- deprecated `cleanup(delay?: number)` in favor of `cleanup(opt?: CleanupOpt)`
- deprecated `mouseWorldPos()` in favor of `toWorld(mousePos())`
- deprecated `rng()` in favor of `new RNG()`
- added classes `Vec2`, `Color`, `Mat4`, `Timer`, `Quad`, `RNG`, `Line`, `Rect`,
  `Circle`
- added deprecation warning
- fixed letterbox view mode
- allow non-stretch letterbox
- fixed mouse position malfunction in fullscreen, stretch and letterbox mode

### v2000.1.8

- fixed `Color#eq()` not giving correct result

### v2000.1.7

- fixed not having export if installed from github repo with npm
- fixed event canceller returned by raw `onUpdate()` and `onDraw()` crashing

### v2000.1.6

- fixed debug widget scale

### v2000.1.5

- fixed `enterState()` not passing args to `onStateEnter()` callback

### v2000.1.4

- fixed `state()` to not require registering `onStateUpdate()` before using any
  state

### v2000.1.2

- fixed `onKeyRelease()` wrongfully check for key press instead of release

### v2000.1.1

- fixed `StateComp#enterState()` not accepting any state

## v2000.1 "Record Mode"

- added `hsl2rgb()` for converting HSL color to kaboom RGB
- added `record()` to start a screen recording
- added F5 to screenshot and F6 to toggle record mode in debug mode
- added `DrawTextOpt#transform()` and `TextCompOpt#transform()` for defining
  style and transformation for each character
- added `state()` component for finite state machine
- added support for multiple tags in `get()` and `every()`
- added UI indicator for `debug.paused` and `debug.timeScale`
- changed inspect mode UI style
- added color constants `WHITE`, `BLACK`, `BLUE`, `GREEN`, `RED`, `MAGENTA`,
  `CYAN`, `YELLOW`
- added new API style (`on` prefix for all event handler function, `is` prefix
  for all boolean state getters)
  - `onLoad()`
  - `onUpdate()`
  - `onDraw()`
  - `onKeyPress()`
  - `onKeyPressRepeat()`
  - `onKeyDown()`
  - `onKeyRelease()`
  - `onMousePress()`
  - `onMouseDown()`
  - `onMouseRelease()`
  - `onMoueMove()`
  - `onTouchStart()`
  - `onTouchMove()`
  - `onTouchEnd()`
  - `onCollide()`
  - `onClick()`
  - `onHover()`
  - `isFocused()`
  - `isKeyDown()`
  - `isKeyPressed()`
  - `isKeyPressedRepeat()`
  - `isKeyDown()`
  - `isMouseDown()`
  - `isMousePressed()`
  - `isMouseReleased()`
  - `isMouseMoved()`
  - `isMouseMoved()`
  - `GameObj#onUpdate()`
  - `GameObj#onDraw()`
  - `AreaComp#onCollide()`
  - `AreaComp#onHover()`
  - `AreaComp#onClick()`
  - `BodyComp#onGround()`
  - `BodyComp#onFall()`
  - `BodyComp#onHeadbutt()`
  - `BodyComp#onDoubleJump()`
  - `BodyComp#isGrounded()`
  - `BodyComp#isFalling()`
  - `SpriteComp#onAnimEnd()`
  - `SpriteComp#onAnimStart()`
  - `HealthComp#onDeath()`
  - `HealthComp#onHurt()`
  - `HealthComp#onHeal()`
  - `AudioPlay#isStopped()`
  - `AudioPlay#isPaused()`

# v2000 "Burp Mode"

- version jumped to v2000.0.0 (still semver, just big)
- added `burp()` for easy burping
- added decent typescript / autocomplete support and jsdocs
- introducing new character "bean" ![bean](assets/sprites/bean.png)
- added `loadBean()` to load `"bean"` as a default sprite
- changed default font to [APL386](https://abrudz.github.io/APL386/), as
  `"apl386o"` (default outlined version) and `"apl386"`
- included font
  [kitchen sink](https://polyducks.itch.io/kitchen-sink-textmode-font) as
  `"sinko"` (outlined version) and `"sink"` (standard version with extended
  characters for text-mode games)
- added `font` field in `KaboomOpt` to set the default font
- added `loadSpriteAtlas(src, entries)` to load sprite atlas
- inspect mode now displays every comp's state
- **BREAK** added continuous collision resolution which checks collision in
  `move()` if 2 objects are both "solid" (objects now won't pass through other
  solid object at high speed or low framerate)

```js
// before
add([sprite("player"), area()]);

add([sprite("rock"), solid()]);

keyDown("left", () => {
    player.move(-120, 0);
});

player.action(() => {
    player.resolve(); // or pushOutAll() in beta versions
});

// after
const player = add([sprite("player"), area(), solid()]);

// both should be solid
add([sprite("rock"), area(), solid()]);

keyDown("left", () => {
    // this will handle collision resolution for you, if the other obj is also "solid"
    player.move(-120, 0);
});
```

- added comp `opacity()` to set opacity
- added comp `health()` to manage health related logic
- added comp `move()` to manage projectile-like behavior
- added comp `cleanup()` to auto destroy obj when it leaves screen
- added comp `outline()` to draw a lil outline
- added comp `timer()` to attach timers to a game obj
- added comp `fixed()` to make a game obj unaffected by camera
- added comp `stay()` to make a game obj stay after scene switch
- added comp `lifespan()` to destroy game obj after certain amount of time
- added comp `z()` to define draw order for objs on the same layer
- added `weight` to `BodyComp` and `BodyCompOpt` to control the gravity
  multiplier
- added `djump()` to `BodyComp` for double jump
- added `dir()` to calculate directional vector from angle
- added constants `LEFT`, `RIGHT`, `UP`, `DOWN` for unit directional vector
- added `fullscreen()` to enable real fullscreen mode
- **BREAK** separated color and opacity, removed `rgba()` in favor of `rgb`, use
  component `opacity()` to define opacity
- **BREAK** changed color from 0-1 range to 0-255, angles from radians to
  degrees

```js
// before
add([rotate(Math.PI / 2), color(0, 0.5, 1.0, 0.5)]);

// after
add([rotate(90), color(0, 127, 255), opacity(0.5)]);
```

- `global` and `debug` flag now are enabled by default, need to turn off
  manually if you don't want
- added input events `touchStart(id, pos)`, `touchMove(id, pos)`,
  `touchEnd(id, pos)`, `mouseMove(pos)`
- added `mouseDeltaPos()`
- added `touchToMouse` to control if touch events should be translated to mouse
  events
- added `mousePos()` now gets the screen mouse pos, use `mouseWorldPos()` to get
  the mouse position affected by camera
- added `anim` field in `SpriteCompOpt` to play an anim on start
- better type support for components
- `scene()` and `start()` (also removed in favor of `go()`) are optional now, if
  you don't need multiple scenes yet you can just go directly

```js
kaboom();
// no mandatory scene() to start kabooming
add(...);
keyPress(...);
```

- **BREAK** `area()` is now explicit and not automatically added by `sprite()`,
  `rect()`, and `text()`, removed each `noArea` or `area` config field
- **BREAK** `area()` now takes an `AreaCompOpt`, where you can define the area
  size, scale, and hover cursor

```js
add([
    sprite("bean"),
    area(), // empty area will derive from sprite size
    area({ scale: 0.5 }), // 0.5x the sprite size
    area({ offset: vec2(0, 12), width: 4, height: 12 }), // more control over the collider region
]);
```

- **BREAK** renamed `isCollided()` to `isColliding()`, `isHovered()` to
  `isHovering()`
- **BREAK** removed `overlaps()` and `isOverlapped()` and replaced with
  `isColliding()` and `collides()` only checks doesn't return true when 2
  objects are just touching each other, use `isTouching()` to check if they're
  not colliding but just touching each other
- added `isTouching()` to check if 2 objects are collided or just touching other
- audio is now paused when you leave the tab
- audio is now paused on `debug.paused = true`
- added local storage helper `getData(key, default?)` and `setData(key, data)`
- added `loadShader(id, vert, frag, isUrl)`
- added `shader()` comp for attaching custom shader to an obj
- different layers do not prevent collisions now
- **BREAK** changed last argument of `loadFont()` to `FontLoadOpt`
- all event handlers like `keyPress()`, `mouseClick()`, `action()`, `collides()`
  now returns a function to cancel that listener
- added `require` on component definitions, making it possible to declare
  dependencies for components, e.g.

```js
function alwaysRight() {
    return {
        // the id of this component
        id: "alwaysRight",
        // list of component ids that this requires
        require: ["pos"],
        update() {
            // so you can use `move()` from pos() component with no worry
            this.move(100, 0);
        },
    };
}
```

- **BREAK** overlapping component fields are not allowed, e.g. you can't have a
  custom comp that has a `collides` field if it already have a `area` component,
  since it already has that
- **BREAK** changed `text(txt, size, conf)` to `text(txt, conf)` with `size` as
  a field
- added `obj.c(id)` for getting a specific comp's state (by default all comps'
  states are mounted to the obj by `Object.defineProperty`)

```js
// both works
obj.play("anim");
obj.c("sprite").play("anim");
```

- pedit, aseprite plugins are now included by default
- added `addKaboom()` for quick kaboom explosion
- `load*()` now accepts `null` as name and not load into assets manager, instead
  just return the resource data handle
- **BREAK** renamed event `headbump` to `headbutt`
- **BREAK** renamed event `grounded` to `ground`
- added `width`, `height`, and `tiled` attrib to `SpriteCompOpt`, for better
  control over sprite size and tiled sprite support
- **BREAK** renamed `resolve()` to `pushOutAll()` on `area` comp
- added `pushOut()` for pushing a single object out from another with `area`
  comp
- fixed `"add"` event getting called twice for tagged objs
- added `moveTo(dest: Vec2, speed?: number)` to `pos()` comp
- added `keyPress()` (and all other key events) with no arg to check for any key
- **BREAK** renamed `camShake()` to `shake()`
- added `flipX` and `flipY` on `sprite()` comp configuration, and `flipX()`
  `flipY()` methods
- **BREAK** remove `flipX()` and `flipY()` on `scale()` comp
- **BREAK** removed `start()` in favor of `go()`
- **BREAK** removed `changeSprite()` in favor of `use(sprite("newsprite"))`
- tags and components are converged, tags are just empty components now
- added `unuse()` to remove a component or tag
- **BREAK** removed `rmTag()` in favor of `unuse()`
- **BREAK** removed `camIgnore()` in favor of `fixed()`
- **BREAK** renamed `makeRng()` to `rng()`
- sprite animation now supports defining properties like loop and speed in load
  step and play step

```js
loadSprite("hero", "hero.png", {
    sliceX: 9,
    anims: {
        idle: { from: 0, to: 3, speed: 3, loop: true },
        run: { from: 4, to: 7, speed: 10, loop: true },
        hit: 8,
    },
});
```

- **BREAK** changed `.play(anim, ifLoop)` under `sprite()` to accept a dict of
  properties `.play(anim, { loop: true, speed: 60, pingpong: true })`
- **BREAK** now every symbol definition in `addLevel()` should be a function
  returning the component list, to ensure there's no weird shared states

```js
addLevel(["*    *", "*    *", "======"], {
    "*": () => [sprite("wall"), area(), solid()],
    "=": () => [sprite("floor"), area(), solid()],
});
```

- **BREAK** renamed `clearColor` to `background`
- added collision detection functions `testLineLine()`, `testRectRect()`,
  `testRectLine()` etc.
- added drawing functions `drawSprite()`, `drawRect()`, `drawCircle()`,
  `drawPolygon()`, `drawEllipse()`, `drawLine()`, `drawLines()`
- added transformation functions `pushTransform()`, `popTransform()`,
  `pushTranslate()`, `pushRotate()`, `pushScale()`
- **BREAK** removed `areaWidth()` and `areaHeight()` since they won't make sense
  if the area shape is not rectangle, use `worldArea()` if you need area data

```js
const area = player.worldArea();
if (area.shape === "rect") {
    const width = area.p2.x - area.p1.x;
    const height = area.p2.y - area.p1.y;
}
```

### v0.5.1

- added plugins npm package support e.g.
  `import asepritePlugin from "kaboom/plugins/aseprite"`

# v0.5 "Sticky Type"

- platforms are now sticky
- moved to TypeScript
- improved graphics performance
- improved inspect drawing performance
- added on-screen log that catches all kinds of errors
- added `cursor()`
- added `curPlatform()` by `body()`
- added `falling()` by `body()`
- added `changeSprite()` by `sprite()`
- added `duration()` and `time()` for the handle returned by `play()`
- added optional `seek` field to the audio play conf `play([conf])`
- added `LoopHandle` returned by `loop()` that has a `stop()`
- added a default background (can be dismissed by setting `clearColor`)
- fixed `sound.pause()` to work on firefox
- fixed collisions not treating explicit default layer the same as implicit
  default layer
- fixed unable to play another anim in `onAnimEnd()`
- fixed scene switches happen in the middle of a frame
- fixed `scale(0)` not working
- fixed `mousePos()` not returning the camera affected pos with no layers
- **BREAK** changed `dbg()` to plain `debug` object
- **BREAK** moved `fps()`, `objCount()`, `stepFrame()`, `log()`, `error()` under
  `debug`
- **BREAK** removed `debug.logTime`
- **BREAK** changed component `debugInfo()` hook to `inspect()`
- **BREAK** removed `timer()` component
- **BREAK** renamed `removeTag()` to `rmTag()`
- **BREAK** changed `SpriteAnim` from `[ from, to ]` to
  `{ from: number, to: number }`
- **BREAK** removed `onAnimPlay()` and `onAnimEnd()` in favor of generic event
  `on("animEnd", (anim: string) => {})`
- **BREAK** removed `obj.addTag()` in favor of `obj.use()`
- **BREAK** merged `debug.hoverInfo` and `debug.showArea` into `debug.inspect`
- **BREAK** removed `sound.resume()` in favor of `sound.play()`

### v0.4.1

- fixed `on("destroy")` handler getting called twice
- fixed sprite `play()` not playing

# v0.4 "Multiboom"

- **BREAK** removed `init()` and `kaboom.global()`, in favor of `kaboom()`, also
  allows multiple kaboom games on one page

```js
// replaces init(), and added a 'global' flag for previous kaboom.global()
kaboom({
    global: true,
    width: 480,
    height: 480,
});
```

or not global

```js
const k = kaboom();
k.scene();
k.start();
k.vec2();
```

- **BREAK** changed `clearColor` on `kaboom(conf)` to accept a 4 number array
  instead of `rgba()`
- added a plugin system, see the `multiboom` example and `src/plugins`
- **BREAK** removed support for `.kbmsprite`, supports newer version of `.pedit`
  through pedit plugin
- **BREAK** `loadAseprite()` and made it an external plugin under
  `plugins/aseprite.js`
- added `sceneData()` for custom scene data kv store
- fixed `mouseClick` doesn't work on mobile
- disabled context menu on canvas
- prevented default behavior for 'tab' and function keys
- added `numFrames()` by `sprite()`
- added `screenshot()` that returns of a png base64 data url for a screenshot

# v0.3 "King Dedede...Bug!"

- **BREAK** removed `pause()` and `paused()` in favor to `kaboom.debug.paused`
- **BREAK** removed `velY`, `curPlatform` and `maxVel` fields by `body()`
- **BREAK** changed `curAnim` by `sprite()` to method `curAnim()`
- fixed `dt()` surge on page visibility change (#20)
- pause audio when page is not visible
- added built in debug control with `init({ debug: true, })`
  - `` ` ``: toggle `showLog` (default on with `debug: true`)
  - `f1`: toggle `showArea`
  - `f2`: toggle `hoverInfo`
  - `f8`: toggle `paused`
  - `f7`: decrease `timeScale`
  - `f9`: increase `timeScale`
  - `f10`: `stepFrame()`
- added on screen logging with `log()` and `error()`
- fixed `loadRoot()` sometimes doesn't work in async tasks

# v0.2 "Hear the Tremble"

- **BREAK** removed `aseSpriteSheet` conf field from
  `loadSprite(name, src, conf)`
- added `pause()`, `resume()`, `stop()`, `loop()`, `unloop()`, `volume()`,
  `detune()`, `speed()` methods to the handle returned by `play()`
- added `camShake()` for built in camera shake
- added `loadAseprite(name, imgSrc, jsonSrc)`
- added area component generation for `text()`
- added `noArea` to conf field of `sprite()`, `rect()` and `text()`, allowing to
  disable auto area component generation
- added a `quad` field to sprite comp creation config
  `sprite(id, { quad: quad(0, 0, 0.5, 0.5) })`
- fixed `resolve()` not working if the obj also has `solid`, so it does not
  check for itself (#8)
- `mousePos()` accepts a layer argument, which returns the mouse position
  affected by camera transform if that layer is not `camIgnore()`-ed
- fixed camera position getting calculated before completing every object's
  update (#14)
- fixed some cases `on("grounded", f)` called multiple times when moving on a
  smooth platform
- added `revery()` to iterate objects in reverse order
- added `readd()` to re-add an object to the scene without triggering events
- added `level.spawn()`

# v0.1 "Oh Hi Mark"

- **BREAK** changed default origin point to `"topleft"`, so if you want object
  origin point to be at center you'll need to manual `origin("center")`
- **BREAK** integrated `kit/physics` and `kit/level` to main lib
- **BREAK** makes `collides()` only run on first collision, not run every frame
  during the same collision
- **BREAK** `camPos()` by default focuses to center, so `camPos(player.pos)`
  puts player in the center of the screen
- **BREAK** renamed `kaboom.import()` to `kaboom.global()`
- added an arg field to `start(scene, ...)` to forward args to start scene
- added `camScale()`, `camRot()` and `camIgnore()`
- added `obj.overlaps()` by `area()`, and `overlaps()`
- added 3 ext fonts under `ext/fonts`<|MERGE_RESOLUTION|>--- conflicted
+++ resolved
@@ -86,17 +86,9 @@
 - added `constantForce()` component.
 - added `patrol()` component to move along a list of waypoints.
 - added `sentry()` component to notify when certain objects are in sight.
-<<<<<<< HEAD
-  (**v3001/4000**)
-- added `NavMesh` class for pathfinding on a mesh. (**v3001/4000**)
+- added `NavMesh` class for pathfinding on a mesh.
 - added `pathfinder()` component to calculate a list of waypoints on a graph.
-  (**v3001/4000**)
-- now collision checks are only done if there's area objects. (**v3001/4000**)
-=======
-- added `NavMesh` class for pathfinding on a mesh.
-- added `navigation()` component to calculate a list of waypoints on a graph.
 - now collision checks are only done if there's area objects.
->>>>>>> 6cf12908
 
 ## Game Object
 
