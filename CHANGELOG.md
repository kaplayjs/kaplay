--- conflicted
+++ resolved
@@ -198,20 +198,8 @@
 
 ### Changed
 
-<<<<<<< HEAD
-- **BREAKING**: `onHide()`, `onShow()`, which previously meant tab visibility
-  hidden and shown, now refer to objects being hidden and shown via the
-  `.hidden` property. The tab-based ones have been renamed to `onTabHide()` and
-  `onTabShow()` as well as `onResize()` being renamed to `onTabResize()` -
-  @dragoncoder047
 - **BREAKING**: Changed default behavior to
   `kaplay({ tagsAsComponents: false })`.
-=======
-- **(!)** - Now `z()` is global instead of relative - @mflerackers
-- **(!)** Layers now work globally, no longer only between siblings -
-  @mflerackers
-- **(!)**: Changed default behavior to `kaplay({ tagsAsComponents: false })`
->>>>>>> 4688a4f8
 - The physics engine creates less garbage - @mflerackers
 - Tag-based events are slightly faster - @dragoncoder047
 - Moved camera to the shader - @mflerackers
