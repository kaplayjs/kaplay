--- conflicted
+++ resolved
@@ -175,10 +175,7 @@
 - (**v3001/4000**) added higher order easing functions linear, steps and
   cubic-bezier
 - (**v3001/4000**) added `textInput()` component
-<<<<<<< HEAD
-=======
 - (**v3001/4000**) now you can see custom properties in debug.inspect
->>>>>>> ade40399
 
 ## Bug fixes
 
