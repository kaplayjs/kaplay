# Changelog

<!-- markdownlint-disable no-duplicate-heading blanks-around-fences single-h1 -->

All notable changes to this project will be documented in this file.

The format is (mostly) based on
[Keep a Changelog](https://keepachangelog.com/en/1.1.0/), and this project
adheres to [Semantic Versioning](https://semver.org/spec/v2.0.0.html).

- Breaking changes are marked with: **(!)**.
- [Jump to v3001 changelog](#changelog-for-v3001).

<!--
Hey, KAPLAY Dev, you must changelog here, in unreleased, so later your
best friend, lajbel, can put the correct version name here
-->

## [unreleased]

<<<<<<< HEAD
=======
## Added

- Added `AreaCompOpt.isSensor`. Areas without body or is sensor will no longer be eligible for collisions - @mflerackers

## Fixed

- Fixed `tween()` not cloning the passed vectors/colors - @lajbel
- Fixed the vibration effect on bodies introduced in alpha.25 thanks to
  @lajbel's debugging skills - @mflerackers

## [4000.0.0-alpha.25] - 2025-12-23

### Added

- Added the `fakeMouseMove` event in `FakeMouseComp`, it will triggers when you
  move the object - @lajbel
- Global `retrieve()` method to get the objects with area within a certain
  rectangle - @mflerackers

>>>>>>> 87bab1dc
### Changed

- Now, events like `on()` and `onAdd()`, `onDestroy()`, etc. are available in app and scene scopes - @lajbel
- Transforms are now only recalculated when needed. Thus static objects no
  longer increase computation in the transform phase - @mflerackers
- Areas are now only recalculated when the area settings or (optional)
  renderArea has changed - @mflerackers
- World (transformed) areas are now only recalculated when the area or transform
  has changed - @mflerackers
- World bounding boxes are now only recalculated when the world area has
  changed - @mflerackers
- Broad stage collision detection spatial structures are now only updated when
  an object's world bounding box has changed - @mflerackers
- You can no longer change the position of an object by doing obj.pos.x += 1.
  You need to assign a new Vec2 or use moveBy instead - @mflerackers
- The grid broadphase has been rewritten for performance - @mflerackers
<<<<<<< HEAD
- Global `retrieve()` method to get the objects with area within a certain
  rectangle - @mflerackers
=======
>>>>>>> 87bab1dc

## [4000.0.0-alpha.24] - 2025-12-12

### Added

- Added the `maxTimeStep` and `fixedUpdateMode` options, as well as
  `setFixedSpeed()` for more granular control over fixed update and timing -
  @dragoncoder047
- Added parameterized formatting tags like `"[color=red]Red text![/color]"` in
  `CharTransformFunc` for more powerful text formatting options -
  @dragoncoder047
- Added `createRegularPolygon()` and `createStarPolygon()` to create 2D regular
  polytopes - @mflerackers
- Added `createCogPolygon()` to create 2D regular cogs - @mflerackers
- Added `getSpriteOutline()` that takes a sprite asset and returns a polygon
  showing the outline - @milosilo-dev
- Added Quadtree for collision detection (only for fixed size screen for now,
  needs expansion) - @mflerackers
- Added vertical sweep and prune - @mflerackers
- Added configuration to choose broad phase algorithm - @mflerackers

### Fixed

- Fixed the `fakeMouse()` component not giving the right position when the
  camera transform was not the identity matrix - @dragoncoder047
- Fixed tall fonts being cropped - @anthonygood
- Fixed the sprite animation `onEnd()` callback being called before the
  animation actually stopped, so if the onEnd callback started a new animation,
  the new animation was instantly stopped - @dragoncoder047
- Now `playMusic()` actually uses the requested volume and playback rate given
  in the options - @dragoncoder047

## [4000.0.0-alpha.23] - 2025-11-05

### Added

- Added `getGamepadAnalogButton()` to read the analog value of buttons like the
  triggers - @dragoncoder047

  ```js
  isGamepadButtonDown("rtrigger"); // -> true/false, 0/1
  getGamepadAnalogButton("rtrigger"); // -> analog value between 0 (not pressed) and 1 (fully pressed)
  ```

- Added chorded button bindings using the Buttons API, so you can bind different
  actions to `tab` and `shift+tab`, and handle them like normal. Also works with
  gamepads and mouse! - @dragoncoder047

  ```js
  kaplay({
      buttons: {
          forward: {
              keyboard: "tab",
              gamepad: "south",
          },
          backward: {
              keyboard: "shift+tab",
              gamepad: "rshoulder+south",
          },
      },
  });
  ```

- Added `skew` to text formatting, so now italics is possible - @dragoncoder047

- Added **lifetime scopes**, a way to define the lifetime of an event handler
  using a specific scope, `scene`, `app` or a game object - @lajbel,
  @dragoncoder047

  ```js
  app.onUpdate(() => {
      // runs until it is cancelled
  });

  scene("game", () => {
      const obj = add([]);

      obj.onUpdate(() => {
          // runs until obj is destroyed
      });

      scene.onUpdate(() => {
          // or just onUpdate(() => {
          // runs until scene is changed
      });
  });
  ```

  All the available handlers in the scopes are `GameEventHandlers` ones:

  - `onKeyDown()`
  - `onKeyPress()`
  - `onKeyPressRepeat()`
  - `onKeyRelease()`
  - `onCharInput()`
  - `onMouseDown()`
  - `onMousePress()`
  - `onMouseRelease()`
  - `onMouseMove()`
  - `onScroll()`
  - `onTouchStart()`
  - `onTouchMove()`
  - `onTouchEnd()`
  - `onGamepadConnect()`
  - `onGamepadDisconnect()`
  - `onGamepadButtonDown()`
  - `onGamepadButtonPress()`
  - `onGamepadButtonRelease()`
  - `onGamepadStick()`
  - `onButtonDown()`
  - `onButtonPress()`
  - `onButtonRelease()`
  - `onTabHide()`
  - `onTabShow()`

  And this game object handlers may differ when using it with `obj` and
  `scene`/`app`:

  - `onFixedUpdate()`
  - `onUpdate()`
  - `onDraw()`

- Added `app` scope for app event handlers - @lajbel

  ```js
  app.onUpdate(() => {
      // runs until it is cancelled
  });
  ```

- Added `KAPLAYOpt.defaultLifetimeScope` for setting the default lifetime scope
  used for event handlers - @lajbel

  ```js
  kaplay({
      defaultLifetimeScope: "app", // default is "scene"
  });

  onKeyPress("space", () => {
      // runs until is cancelled
  });
  ```

- Added `skew` to text formatting, so now italics is possible - @dragoncoder047

### Changed

- (**!**) Renamed `onShow()` to `onTabShow()` and `onHide()` to `onTabHide()` -
  @lajbel

- In addition to being the `scene()` function, now `scene` is also a scope for
  scene event handlers - @lajbel

  ```js
  scene("game", () => {
      scene.onUpdate(() => {
          // or just onUpdate(() => {
          // runs until scene is changed
      });
  });
  ```

### Fixed

- Now `pushScene()` and `popScene()` give the arguments to the scene in the same
  way that `go()` does rather than passing them all to the first argument as an
  array - @dragoncoder047
- Fixed a flicker due to the fadeIn not setting opacity until the next frame -
  @mflerackers
- Fixed FPS cap not working correctly - @mflerackers, @dragoncoder047

## [4000.0.0-alpha.22] - 2025-10-9

### Added

- Added `KAPLAYOpt.types`, `kaplayTypes()` and `Opt` to config specific
  TypeScript Advanced Features (TAF) - @lajbel

  ```ts
  kaplay({
      types: kaplayTypes<
          // Opt<> is optional but recommended to get autocomplete
          Opt<{
              scenes: {}; // define scenes and arguments
              strictScenes: true; // you can only use defined scenes
          }>
      >(),
  });
  ```

- Added `TypesOpt.scenes` to type scenes and parameters - @lajbel

  ```ts
  const k = kaplay({
      types: kaplayTypes<
          Opt<{
              scenes: {
                  game: [gamemode: "normal" | "hard"];
                  gameOver: [score: number, highScore: number];
              };
          }>
      >(),
  });

  // If you trigger autocomplete it shows "game" or "gameOver"
  k.scene("game", (gamemode) => {
      // gamemode is now type "normal" | "hard"

      // @ts-expect-error Argument of type 'string' is not assignable
      // to parameter of type 'number'.
      k.go("gameOver", "10", 10); //
  });
  ```

  The methods that support this are:

  - `scene`
  - `go`
  - `onSceneLeave`
  - `getSceneName`

- Added `TypesOpt.strictScenes` to make usable scenes just the ones defined -
  @lajbel

  ```ts
  const k = kaplay({
      types: kaplayTypes<
          Opt<{
              scenes: {
                  game: [gamemode: "normal" | "hard"];
                  gameOver: [score: number, highScore: number];
              };
              strictScenes: true;
          }>
      >(),
  });

  // @ts-expect-error Argument of type '"hi"' is not assignable to
  // parameter of type '"game" | "gameOver"'.
  k.scene("hi", () => {});
  ```

- Added named animations - @mflerackers

  By giving a name to an animation, you can define more than one animation

  ```js
  const anim = obj.animation.get("idle");
  anim.animate("pos", [0, 5, 0], { relative: true });
  ```

- Added `screenshotToBlob()` to get a screenshot as a `Blob` - @dragoncoder047
- Added `getButtons()` to get the input binding buttons definition - @lajbel
- Added `RuleSystem`, `DecisionTree` and `StateMachine` for enemy AI -
  @mflerackers
- Added constraint components for distance, translation, rotation, scale and
  transform constraints - @mflerackers
- Added inverse kinematics constraint components using FABRIK and CCD, the
  latter one can use bone constraints to constrain the angle - @mflerackers
- Added skew to Mat23, transformation stack, RenderProps, GameObjRaw as well as
  a component - @mflerackers
- Added texture uniforms, in order to access more than one texture at a time in
  shaders - @mflerackers

### Fixed

- Now error screen should be instantly shown - @lajbel

### Changed

- Now, you can use `color(c)` with a hexadecimal literal number (ex: 0x00ff00) -
  @lajbel
  ```js
  // blue frog
  add([sprite("bean"), color(0x0000ff)]);
  ```
- **(!)** `KAPLAYCtx` doesn't use generics anymore. Now, `KAPLAYCtxT` uses
  them - @lajbel
- Now, `kaplay` will return `KAPLAYCtx` or `KAPLAYCtxT` depending if it's using
  Advanced TypeScript Features or not - @lajbel
- `loadShader()` now also checks for link errors as well as compile errors and
  reports them rather than just silently trying to use a borked shader -
  @dragoncoder047
- The debug `record()` function now records with sound enabled like it should -
  @dragoncoder047
- Now `KAPLAYOpt.spriteAtlasPadding` is set to `2` by default - @lajbel
- Transformation and drawing is split now, so the transform can be modified
  before drawing - @mflerackers

## [4000.0.0-alpha.21] - 2025-08-07

### Added

- Added `GameObjRaw.serialize()` for serializing the game object and its
  components. - @mflerackers, @lajbel

  ```js
  const bean = add([sprite("prefab")]);
  const beanSerialized = bean.serialize();
  ```

- Added `createPrefab()` for serializing an object and register it (or not) as a
  prefab from a Game Object. - @mflerackers, @lajbel

  ```js
  const beanObj = add([sprite("bean")]);

  // Serialize game object and register it as a prefab asset
  createPrefab("bean", beanObj);

  addPrefab("bean");

  // Just get serialized data
  const serializedBean = createPrefab(beanObj);

  addPrefab(beanObj);
  ```

- Added `addPrefab()` for creating an object previously serialized -
  @mflerackers, @lajbel

  ```js
  loadPrefab("bean", "/bean.kaprefab");

  addPrefab("bean");
  ```

- Added new scene methods `pushScene()` and `popScene()`, for stack behaviour in
  scenes - @itzKiwiSky
- Added `throwError()` for throwing custom errors to the blue screen, even
  errors KAPLAY can't handle. - @lajbel
- Added `insertionSort()` - @dragoncoder047
- Added a mapping for PS5 (DualSense) gamepads, so now you can bind actions to
  the touchpad press (only works in Chrome for some reason) - @dragoncoder047

### Changed

- Now `GameObjRaw.exists()` work for nested objects
- Now moving mouse changes the value of `getLastInputDevice()` - @amyspark-ng
- (**!**) Renamed `KAPLAYOpt.tagsAsComponents` to `KAPLAYOpt.tagComponentIds` -
  @lajbel

### Fixed

- Fixed shader error messages - @dragoncoder047
- Fixed compatibility issues when calculating font height with missing
  TextMetrics props - @imaginarny

## [4000.0.0-alpha.20] - 2025-06-15

### Added

- Added `loadSpriteFromFont()` for loading a bitmap font from a loaded sprite. -
  @dragoncoder047

### Changed

- Improved various doc entries. - Many contributors

### Fixed

- Fixed `AreaComp#onClick()` attaching events to app, instead of object, so
  event wasn't being paused with `obj.paused` - @lajbel
- Fixed all touch events having a bad transformation - @lajbel
- Fixed sprite scaling not working properly with `KAPLAYOpt.letterbox` -
  @mflerackers
- Fixed "add" event running twice in `addLevel()` tiles - @lajbel
- Fixed blend component having a wrong ID - @lajbel

### Removed

- **(!)** `loadPedit()` was removed - @lajbel

## [4000.0.0-alpha.19] - 2025-05-16

> This version changelog covers versions 4000.0.0-alpha.0 through
> 4000.0.0-alpha.19, as we didn't have a concise changelog strategy before.

### Added

- Added `fakeMouse()` to create a fake mouse cursor - @lajbel

  ```js
  const myCursor = add([fakeMouse(), sprite("kat"), pos(100, 100)]);

  myCursor.press(); // trigger onClick events if the mouse is over
  myCursor.release();
  myCursor.moveBy(vec2(100, 200)); // move as your wish
  ```

- Added `system()` to replace internal events or create new - @mflerackers

  ```js
  system("collision", () => {
    // system code
  }, [SystemPhase.AfterFixedUpdate, SystemPhase.AfterUpdate]),
  ```

- Added `ellipse()` component - @mflerackers
- Added circle and (rotated) ellipse collision shapes - @mflerackers
- Added `clipLineToRect()` - @mflerackers
- Added `obj.setParent()` to change the parent of a game object - @mflerackers
- Added restitution and friction to physics - @mflerackers
- All game objects have methods `onTag()` and `onUntag()` for watching tag
  changes - @mflerackers
- Added `SystemPhase` enum to identify different lifecycle events in the game
  loop that systems can hook into - @mflerackers
- Added Blend mode is selectable to change how sprites are composited on top of
  each other - @mflerackers
- Added Picture API to cache drawing of selected objects - @mflerackers
- Added `drawCanvas()` - @mflerackers
- Added `video()` component to embed a video file into the game - @mflerackers
- Added `level()` component and parent argument to `addLevel()` - @KeSuave
- Allow the `text()` component to change the font and apply shaders
  per-character - @dragoncoder047
- Allow characters in text to be scaled and have the text flow around it with
  `stretchInPlace: false` - @dragoncoder047
- Expose the formatted text parsing functions to allow manipulation of formatted
  text - @dragoncoder047
- Now you can use the frames of a sprite in an atlas also as a font -
  @dragoncoder047
- More errors raised during object creation are caught and cause the blue crash
  screen - @lajbel
- The blue crash screen will no longer fail to draw if the error message
  contains brackets - @dragoncoder047
- Now you can use the global option `inspectOnlyActive: false` to prevent paused
  objects from showing in the debug inspect view, this is useful if you are
  swapping out objects for different views - @dragoncoder047
- The `OffScreenComp` now has an option `offscreenDistance` to change the
  distance at which an object is considered off-screen - @dragoncoder047
- Now you can cherry-pick specific frames of a sprite sheet by using the
  `frames` list, instead of being limited to consecutive frames `start` and
  `end` - @dragoncoder047
- `wave()` can now go back and forth between any value that is able to be used
  with `lerp()` - @dragoncoder047, @mflerackers
- The `TextInputComp` has more events: `focus`, `blur`, `input`, and `change`,
  to better interact with the text input state - @dragoncoder047
- Areas no longer struggle with parents whose transform inst't up-to-date -
  @mflerackers
- Exported step and smoothstep - @mflerackers
- Small circles and arcs use now less points than larger ones - @mflerackers
- Added pushMatrix, storeMatrix and loadIdentity to the stack functions -
  @mflerackers
- Typed `StateComp` - @amyspark-ng
- Added bias to line drawing, which controls the offset from the center of the
  line - @mflerackers
- Added `SpriteAnimPlayOpt.preventRestart` to allow `SpriteComp.play()` to be
  called from an `onUpdate()` and not reset the animation to frame 0 -
  @dragoncoder047

### Changed

- **(!)** - Now `z()` is global instead of relative - @mflerackers
- **(!)** Layers now work globally, no longer only between siblings -
  @mflerackers
- **(!)**: Changed default behavior to `kaplay({ tagsAsComponents: false })`
- The physics engine creates less garbage - @mflerackers
- Tag-based events are slightly faster - @dragoncoder047
- Moved camera to the shader - @mflerackers
- Replaced the Separating Axis Theorem (SAT) collision detection module with the
  [Gilbert–Johnson–Keerthi
  (`GJK`) algorithm](https://en.wikipedia.org/wiki/Gilbert–Johnson–Keerthi_distance_algorithm),
  which is faster - @mflerackers
- Now if you pass a nullish value to `.use()` it throws an error
- Improved TypeScript in game objects - @amyspark-ng, @lajbel, @KeSuave
  - Added/updated JSDoc comments to some members - @ErikGXDev, @dragoncoder047
- The `textInput` component's `isFocused` property is now a one-hot lockout,
  setting it to true (focused) will clear focus from all the other text inputs -
  @dragoncoder047
- Changed the API of `HealthComp` - @amyspark-ng
- CapsLock now affects `TextInputComp` - @amyspark-ng

### Fixed

- `GameObjRaw.exists()` now correctly returns false if the parent was destroyed
  but obj wasn't - @dragoncoder047
- `Vec2.dot()` now actually does the Correct Calculation&trade; - @andrenanninga
- Fixed `debug.timeScale` not affecting `dt()` scale - @lajbel
- Fixed `wait()`'s `TimerComp.onEnd()` being waiting for twice the duration -
  @dragoncoder047
- Fixed non-focused `TextInputComp` backspace - @KeSuave
- Fixed 9slice sprites behaving wrong when using `Anchor` - @mflerackers
- Fixed rendering glitches with outlines on circles - @mflerackers
- Fixed `setCursorLocked(true)` throwing error if the browser is using the old
  non-Promise-based API return value - @imaginarny
- Fixed `PatrolComp` not going to last waypoint - @nojaf
- Fixed various TypeScript types - @amyspark-ng, @lajbel, @KeSuave

### Removed

- **(!)** `make()` was sent to doom - @lajbel

---

# Changelog for v3001

## [unreleased]

### Fixed

- Fixed compatibility issues when calculating font height with missing
  TextMetrics props - @imaginarny

## [3001.0.19] - 2025-06-15

- Fixed `AreaComp#onClick()` attaching events to app, instead of object, so
  event wasn't being paused with `obj.paused` - @lajbel
- Fixed all touch events having a bad transform - @lajbel

## [3001.0.18] - 2025-05-16

### Fixed

- Removed beant - @lajbel
- Fixed TexPacker loading big images - @lajbel, @mflerackers
- Various fixes and improvements - All Contributors

## [3001.0.17] - 2025-05-08

### Added

- New way to import globals in JS `/dist/types.d.ts`

### Fixed

- Removed beant - @lajbel
- Various fixes and improvements - All Contributors

## [3001.0.16] - 2025-04-18

### Fixed

- Removed beant - @lajbel
- Various fixes and improvements - All contributors

## [3001.0.15] - 2025-04-18

### Fixed

- Various fixes and improvements - All contributors

## [3001.0.14] - 2025-04-18

### Fixed

- Various fixes and improvements - All contributors

## [3001.0.13] - 2025-04-18

### Fixed

- Various fixes and improvements - All contributors

## [3001.0.12] - 2025-04-12

### Fixed

- Blockers - @lajbel

## [3001.0.11] - 2025-04-12

### Added

- Added **CSS Colors!** 🎨 - @lajbel (based on @dragoncoder047 idea)

  ```js
  color("slateblue");
  color("red");
  color("wheat");
  color("tomato"); // yum!
  ```

- Added `loadHappy()` font to load a default font, happy :D - @lajbel

  ```js
  kaplay({ font: "happy" });
  loadHappy();

  add([text("ohhi")]);
  ```

### Fixed

- Random errors - @lajbel
- General type bugs - @lajbel

## [3001.0.10] - 2025-03-22

### Added

- Added new option in `LoadSpriteOpt` for loading sprites in an individual
  spritesheet - @chqs-git

  ```js
  loadSprite("player", "sprites/player.png", {
      singular: true,
  });
  ```

- Frame option for load animations with singular frames - @dragoncoder047

  ```js
  loadSpriteAtlas("/examples/sprites/dungeon.png", {
      wizard: {
          x: 128,
          y: 140,
          width: 144,
          height: 28,
          sliceX: 9,
          anims: {
              bouncy: {
                  frames: [8, 5, 0, 3, 2, 3, 0, 5],
                  speed: 10,
                  loop: true,
              },
          },
      },
  });

  add([sprite("wizard", { anim: "bouncy" }), pos(100, 100)]);
  ```

### Fixed

- Args were not being passed to global `trigger()` - @lajbel
- AreaComp.onClick now returns the correct type, KEventController, instead of
  void - @lajbel
- Lifespan was using async - @lajbel
- Wrong calculation in Vector.dot() - @andrenanninga
- Fixed pointer lock undefined catch error for non-promise version - @imaginarny

## [3001.0.9] - 2025-01-15

### Added

- **(examples)** Added a new `particle` example! - @lajbel

### Changed

- Improved `lifespan()` explanation - @lajbel
- **(examples)** `particle` example renamed to `lifespan` - @lajbel

### Fixed

- Fixed a bug where `lifespan()` was working incorrectly - @lajbel

## [3001.0.8] - 2025-01-15

### Fixed

- Fixed a bug where alpha channel wasn't correctly setted - @mflerackers

## [3001.0.7] - 2025-01-15

### Added

- Added `kaplay({ sprit`e`AtlasPadding })` for setting the space between the
  sprites in the sprite atlas - @marianyp

```js
kaplay({
    spriteAtlasPadding: 10, // 10 pixels of space between each sprite
});
```

### Changed

- Now you cannot pass parameters that are not a component or string to `.use()`.
  Otherwise it will throw an error - @lajbel

### Fixed

- Fixed a bug where font atlas were working strange - @mflerackers

## [3001.0.6] "Santa Events" - 2024-12-27

### Added

- Added `trigger(event, tag, ...args)` for global triggering events on a
  specific tag - @lajbel

  ```js
  trigger("shoot", "target", 140);

  on("shoot", "target", (obj, score) => {
      obj.destroy();
      debug.log(140); // every bomb was 140 score points!
  });
  ```

- Added `{ override?: true }` in `CharTransform` for overridding text styles -
  @dragoncoder047

  ```js
  add([
      pos(100, 150),
      text("With override: Hello [foo]styled[/foo] text", {
          transform: {
              color: BLACK, // Default text color for every character
          },
          styles: {
              foo: {
                  color: RED, // [foo] will be red
                  override: true, // will override the black def color
              },
          },
      }),
  ]);
  ```

- Added `TextCompOpt.identAll` boolean to indent every new line -
  @dragoncoder047

- Added TypeScript definition for all App Events and missing Game Object
  Events - @lajbel

### Fixed

- Fixed an incorrect mention to the component in `TextInputComp` type -
  @dragoncoder047

## [3001.0.5] - 2024-12-18

### Added

- Added tags and components separation in `KAPLAYOpt.tagsAsComponents`
- Added `GameObjRaw.is()`, `GameObjRaw.tag()` and `GameObjRaw.untag()` to check,
  add and remove tags
- Added `GameObjRaw.has()` to check if a game object has a component tags
- Added events for listen to comps being removed or added `onUse()` and
  `onUnused()`
- Added `cancel()` to cancel the current event

  ```js
  onKeyPress("space", () => {
      // do something
      // cancel the event
      return cancel();
  });
  ```

- Added `getDefaultLayer()` to get the default layer
- Added `getLayers()` to get the layers list
- Added many JSDoc specifiers on many functions (@require, @deprecated, @since,
  @group, etc)

### Changed

- Added `.use()`, `.unuse()` and `.has()` to `GameObjRaw`, to add, remove and
  check components. This only works with `KAPLAYOpt.tagsAsComponents` set to
  `true`

### Deprecated

- Deprecated camera methods `camScale()`, `camPos()` and `camRot()` in favor of
  `setCamScale()`, `getCamScale()`, `setCamPos()`, `getCamPos()`, `setCamRot()`
  and `getCamRot()`
- Deprecated `camTransform()` in favor of `getCamTransform()`
- Deprecated `camFlash()` in favor of `flash()`, for a `shake()`-like name

### Fixed

- Fixed artifacts present in some TrueType fonts
- Fixed `.use()` and `.unuse()` with area components

## [3001.0.0] - 2024-10-31

### Added

- Added `getTreeRoot()` to get the game's root object, which is the parent of
  all other objects

  ```js
  // get the root object
  const root = getTreeRoot();
  root.add(); // same as add()
  root.get(); // same as get()
  ```

- Added Buttons API for using Input bindings, `onButtonPress()`,
  `onButtonRelease()`, `onButtonDown()`, and it's corresponding boolean
  versions, `isButtonPressed()`, `isButtonDown()` and `isButtonReleased()`

  ```js
  kaplay({
      // bind your buttons
      buttons: {
          jump: {
              keyboard: ["space", "up"],
              keyboardCode: "Space", // you can also use key codes
              gamepad: ["south"],
          },
      },
  });

  onButtonPress("jump", () => {
      player.jump();
  });
  ```

- Added `getButton(btn)` and `setButton(btn)` to get and set button bindings

  ```js
  // ["space", "up"]
  debug.log(getButton("jump").keyboard);

  // change the jump button in keyboard to "w"
  setButton("jump", {
      keyboard: ["w"],
      // gamepad binding is not changed
  });
  ```

- Added `getLastInputDeviceType()` to get what was the last pressed device

  ```js
  onButtonPress(() => {
      const lastInputDevice = getLastInputDeviceType(); // keyboard, mouse or gamepad
      // change icons, etc
  });
  ```

- Added `pressButton(btn)` and `releaseButton(btn)` to simulate button press and
  release

  ```js
  pressButton("jump"); // triggers onButtonPress and starts onButtonDown
  releaseButton("jump"); // triggers onButtonRelease and stops onButtonDown
  ```

- Added `GameObjRaw.tags` to get a game object's tags

  ```js
  const obj = add([sprite("bean"), "enemy", "dangerous"]);

  // get the tags
  debug.log(obj.tags); // ["enemy", "dangerous"]
  ```

- Added the `animate()` component to _animate_ the properties of an object using
  keyframes. Check out
  [Animation Example](https://play.kaplayjs.com/?example=animation)

  ```js
  // prop to animate, frames, options
  rotatingBean.animate("angle", [0, 360], {
      duration: 2,
      direction: "forward",
  });
  ```

- Readded `layers()` and the `layer()` component

  Before the `z()` component, there was a `layer()` component that allowed you
  to control the draw order of objects. It was removed in v3000, but now it's
  back from the void.

  ```js
  // define the layers
  layers(
      [
          "bg",
          "game",
          "ui",
          // the default layer
      ],
      "game",
  );

  // use the layer component
  add([sprite("bg"), layer("bg")]);
  ```

- Added `SpriteComp.hasAnim()` to check if an animation exists

  ```js
  const obj = add([sprite("bean", { anim: "walk" })]);

  // check if an animation exists
  debug.log(obj.hasAnim("walk")); // true
  ```

- Added `SpriteComp.getAnim()` for get any animation data

  ```js
  loadSprite("bean", "bean.png", {
      sliceX: 4,
      sliceY: 1,
      anims: {
          walk: {
              from: 0,
              to: 3,
          },
      },
  });

  const obj = add([sprite("bean")]);

  // get the animation data
  debug.log(obj.getAnim("walk")); // { from: 0, to: 3 }
  ```

- Added `SpriteComp.getCurAnim()` to get the current animation data

  ```js
  const obj = add([sprite("bean", { anim: "walk" })]);

  // get the current animation name
  debug.log(obj.getCurAnim().name); // "walk"
  ```

- Added `camFlash()` to flash the screen

  ```js
  camFlash(0.5, 0.5, 0.5, 0.5);
  ```

- Added support for radius in individual corners for `RectComp,radius`

  ```js
  add([
      rect(100, 100, {
          radius: [10, 20, 30, 40],
      }),
  ]);
  ```

- Added `loadMusic()` to load streaming audio (doesn't block in loading screen)

  ```js
  loadMusic("bgm", "bgm.mp3");

  // play the music
  play("bgm");
  ```

- Added `Vec2.fromArray()` to convert an array to a `Vec2`

  ```js
  const point = Vec2.fromArray([100, 200]); // vec2(100, 200);
  ```

- Added `Vec2.toArray()` to convert a `Vec2` to an array

  ```js
  const point = vec2(100, 200);
  const arr = point.toArray(); // [100, 200]
  ```

- Added `chooseMultiple()` to choose a random element from an array

  ```js
  const numbers = [1, 2, 3, 4, 5];
  const random = chooseMultiple(numbers, 3); // [3, 1, 5]
  ```

- Added `shuffle()` to shuffle an array

  ```js
  const numbers = [1, 2, 3, 4, 5];
  shuffle(numbers); // [3, 1, 5, 2, 4]
  ```

- Added `KAPLAYOpt.debugKey` for customizing the key used to toggle debug mode

  ```js
  kaplay({
      debugKey: "l",
  });
  ```

- Added compatibility with custom properties in debug mode

  ```js
  const obj = add([
      sprite("bean"),
      {
          health: 100, // on debug.inspect
          damage: 10, // on debug.inspect
          hp() {
              this.health -= this.damage;
          }, // not on debug.inspect
      },
  ]);

  // see the custom properties in debug mode
  debug.inspect = true;
  ```

- Added effector components: `areaEffector()`, `buoyancyEffector()`,
  `pointEffector()`, `surfaceEffector()`
- Added `constantForce()` component
- Added `pathfinder()` component to calculate a list of waypoints on a graph
- Added `patrol()` component to move along a list of waypoints
- Added `sentry()` component to notify when certain objects are in sight
- Added `NavMesh` class for pathfinding on a mesh
- Added `particles()` component to emit and draw particles
- Added `SpriteComp.animFrame` to get the frame of the current animation (not on
  the spritesheet)
- Added `outline()`, `shader()`, and `area()` properties to `debug.inspect`
- Added `getSceneName()` to get the current scene name
- Added `Color.toArray()` to convert a color to an array
- Added `raycast` and `LevelComp.raycast` method to level
- Added support for textured polygons
- Added support for concave polygon drawing
- Added support for arrays in uniforms
- Added support for texture larger than 2048x2048
- Added support for gravity direction
- Added line join (bevel, miter, round) and line caps (square, round)
- Added quadratic bezier and Catmull-Rom evaluation
- Added evaluation of the first and second derivatives for all splines
- Added higher order easing functions linear, steps and cubic-bezier

### Changed

- Now collision checks are only done if there's area objects
- Now you can use arrays in all input handlers

  ```js
  onKeyPress(["w", "up"], () => {
      player.jump();
  });
  ```

- Now gamepad events return what gamepad triggered the action

  ```js
  onGamepadButtonPress("south", (btn, gp) => {
      console.log(gp.index); // gamepad number on navigator's gamepad list
  });
  ```

- Now `ScaleComp` and `SpriteComp` uses setters/getters for it's state

  ```js
  const obj = add([sprite("bean"), scale(2)]);

  // set it with = syntax
  obj.scale = vec2(3, 4);
  obj.sprite = "bag";
  ```

- Now you can type `get()` with a type parameter and passing component types

  ```ts
  const player = get<BodyComp>("player");
  ```

- Now you can pass an `AudioBuffer` to `loadSound()`
- Now `debug.log()` accepts multiple argument of any type, like `console.log()`
- Now `Key` also accepts a string as an acceptable value
- Now `text()` component doesn't require to pass a string
- Now `camScale()` and `camPos()` accept only 1 number as parameter
- Now `shake()` can be called without args
- Now `loadShader()` and `loadShaderURL()` accepts null for unused parameters
- Now `RectCompOpt` accepts a array of numbers for `radius`

### Deprecated

- Deprecated `kaboom()` in favor of `kaplay()` (you can still use `kaboom*`)
- Deprecated `SpriteComp.curAnim()` in favor of `SpriteComp.getCurAnim().name`
- Deprecated `fadeIn` component in favor of `OpacityComp.fadeIn()`
- Deprecated `Event`, `EventHandler` and `EventController` in favor of `KEvent`,
  `KEventHandler` and `KEventController`

### Removed

- **(!)** Removed compatibility to use two KAPLAY frames in the same page
- **(!)** Many TypeScript definitions were fixed, if you use TypeScript now
  maybe you see new errors that make your code strict
- Fix error screen not showing with not Error object
- Fix error where debug screen was scaling bad the blue rectangles
- Fix error where error screen was not showing when the error was thrown in a
  input event
- Fix error where fonts was cropped in the bottom
- Fix an error where `stay()` object loose their input events on scene change<|MERGE_RESOLUTION|>--- conflicted
+++ resolved
@@ -18,11 +18,12 @@
 
 ## [unreleased]
 
-<<<<<<< HEAD
-=======
 ## Added
 
 - Added `AreaCompOpt.isSensor`. Areas without body or is sensor will no longer be eligible for collisions - @mflerackers
+
+## Changed
+- Now, events like `on()` and `onAdd()`, `onDestroy()`, etc. are available in app and scene scopes - @lajbel
 
 ## Fixed
 
@@ -39,10 +40,8 @@
 - Global `retrieve()` method to get the objects with area within a certain
   rectangle - @mflerackers
 
->>>>>>> 87bab1dc
 ### Changed
 
-- Now, events like `on()` and `onAdd()`, `onDestroy()`, etc. are available in app and scene scopes - @lajbel
 - Transforms are now only recalculated when needed. Thus static objects no
   longer increase computation in the transform phase - @mflerackers
 - Areas are now only recalculated when the area settings or (optional)
@@ -56,11 +55,8 @@
 - You can no longer change the position of an object by doing obj.pos.x += 1.
   You need to assign a new Vec2 or use moveBy instead - @mflerackers
 - The grid broadphase has been rewritten for performance - @mflerackers
-<<<<<<< HEAD
 - Global `retrieve()` method to get the objects with area within a certain
   rectangle - @mflerackers
-=======
->>>>>>> 87bab1dc
 
 ## [4000.0.0-alpha.24] - 2025-12-12
 
