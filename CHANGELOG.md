--- conflicted
+++ resolved
@@ -75,12 +75,9 @@
 - Small circles and arcs use now less points than larger ones - @mflerackers
 - Added pushMatrix, storeMatrix and loadIdentity to the stack functions -
   @mflerackers
-<<<<<<< HEAD
 - Typed `StateComp` - @amyspark-ng
-=======
 - Added bias to line drawing, which controls the offset from the center of the
   line - @mflerackers
->>>>>>> 6b3590ef
 
 ### Fixed
 
