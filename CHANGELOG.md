# Changelog

<!-- markdownlint-disable no-duplicate-heading blanks-around-fences single-h1 -->

All notable changes to this project will be documented in this file.

The format is (mostly) based on
[Keep a Changelog](https://keepachangelog.com/en/1.1.0/), and this project
adheres to [Semantic Versioning](https://semver.org/spec/v2.0.0.html).

- Breaking changes are marked with: **(!)**.
- [Jump to v3001 changelog](#changelog-for-v3001).

<!--
Hey, KAPLAY Dev, you must changelog here, in unreleased, so later your
best friend, lajbel, can put the correct version name here
-->

## [unreleased]

## Fixed

- Fixed `tween()` not cloning the passed vectors/colors - @lajbel
- Fixed the vibration effect on bodies introduced in alpha.25 thanks to
  @lajbel's debugging skills - @mflerackers

## [4000.0.0-alpha.25] - 2025-12-23

### Added

- Added the `fakeMouseMove` event in `FakeMouseComp`, it will triggers when you
  move the object - @lajbel
- Global `retrieve()` method to get the objects with area within a certain
  rectangle - @mflerackers

### Changed

<<<<<<< HEAD
- Added the `fakeMouseMove` event in `FakeMouseComp`, it will triggers when you
  move the object.
=======
>>>>>>> ba24af49
- Transforms are now only recalculated when needed. Thus static objects no
  longer increase computation in the transform phase - @mflerackers
- Areas are now only recalculated when the area settings or (optional)
  renderArea has changed - @mflerackers
- World (transformed) areas are now only recalculated when the area or transform
  has changed - @mflerackers
- World bounding boxes are now only recalculated when the world area has
  changed - @mflerackers
- Broad stage collision detection spatial structures are now only updated when
  an object's world bounding box has changed - @mflerackers
- You can no longer change the position of an object by doing obj.pos.x += 1.
<<<<<<< HEAD
  You need to assign a new Vec2 or use moveBy instead. @mflerackers
- The grid broadphase has been rewritten for performance. @mflerackers
- Global `retrieve()` method to get the objects with area within a certain
  rectangle. @mflerackers
- Added `AreaCompOpt.isSensor`. Areas without body or is sensor will no longer be eligible for collisions - @mflerackers

## [unreleased]
=======
  You need to assign a new Vec2 or use moveBy instead - @mflerackers
- The grid broadphase has been rewritten for performance - @mflerackers
>>>>>>> ba24af49

## [4000.0.0-alpha.24] - 2025-12-12

### Added

- Added the `maxTimeStep` and `fixedUpdateMode` options, as well as
  `setFixedSpeed()` for more granular control over fixed update and timing -
  @dragoncoder047
- Added parameterized formatting tags like `"[color=red]Red text![/color]"` in
  `CharTransformFunc` for more powerful text formatting options -
  @dragoncoder047
- Added `createRegularPolygon()` and `createStarPolygon()` to create 2D regular
  polytopes - @mflerackers
- Added `createCogPolygon()` to create 2D regular cogs - @mflerackers
- Added `getSpriteOutline()` that takes a sprite asset and returns a polygon
  showing the outline - @milosilo-dev
- Added Quadtree for collision detection (only for fixed size screen for now,
  needs expansion) - @mflerackers
- Added vertical sweep and prune - @mflerackers
- Added configuration to choose broad phase algorithm - @mflerackers

### Fixed

- Fixed the `fakeMouse()` component not giving the right position when the
  camera transform was not the identity matrix - @dragoncoder047
- Fixed tall fonts being cropped - @anthonygood
- Fixed the sprite animation `onEnd()` callback being called before the
  animation actually stopped, so if the onEnd callback started a new animation,
  the new animation was instantly stopped - @dragoncoder047
- Now `playMusic()` actually uses the requested volume and playback rate given
  in the options - @dragoncoder047

## [4000.0.0-alpha.23] - 2025-11-05

### Added

- Added `getGamepadAnalogButton()` to read the analog value of buttons like the
  triggers - @dragoncoder047

  ```js
  isGamepadButtonDown("rtrigger"); // -> true/false, 0/1
  getGamepadAnalogButton("rtrigger"); // -> analog value between 0 (not pressed) and 1 (fully pressed)
  ```

- Added chorded button bindings using the Buttons API, so you can bind different
  actions to `tab` and `shift+tab`, and handle them like normal. Also works with
  gamepads and mouse! - @dragoncoder047

  ```js
  kaplay({
      buttons: {
          forward: {
              keyboard: "tab",
              gamepad: "south",
          },
          backward: {
              keyboard: "shift+tab",
              gamepad: "rshoulder+south",
          },
      },
  });
  ```

- Added `skew` to text formatting, so now italics is possible - @dragoncoder047

- Added **lifetime scopes**, a way to define the lifetime of an event handler
  using a specific scope, `scene`, `app` or a game object - @lajbel,
  @dragoncoder047

  ```js
  app.onUpdate(() => {
      // runs until it is cancelled
  });

  scene("game", () => {
      const obj = add([]);

      obj.onUpdate(() => {
          // runs until obj is destroyed
      });

      scene.onUpdate(() => {
          // or just onUpdate(() => {
          // runs until scene is changed
      });
  });
  ```

  All the available handlers in the scopes are `GameEventHandlers` ones:

  - `onKeyDown()`
  - `onKeyPress()`
  - `onKeyPressRepeat()`
  - `onKeyRelease()`
  - `onCharInput()`
  - `onMouseDown()`
  - `onMousePress()`
  - `onMouseRelease()`
  - `onMouseMove()`
  - `onScroll()`
  - `onTouchStart()`
  - `onTouchMove()`
  - `onTouchEnd()`
  - `onGamepadConnect()`
  - `onGamepadDisconnect()`
  - `onGamepadButtonDown()`
  - `onGamepadButtonPress()`
  - `onGamepadButtonRelease()`
  - `onGamepadStick()`
  - `onButtonDown()`
  - `onButtonPress()`
  - `onButtonRelease()`
  - `onTabHide()`
  - `onTabShow()`

  And this game object handlers may differ when using it with `obj` and
  `scene`/`app`:

  - `onFixedUpdate()`
  - `onUpdate()`
  - `onDraw()`

- Added `app` scope for app event handlers - @lajbel

  ```js
  app.onUpdate(() => {
      // runs until it is cancelled
  });
  ```

- Added `KAPLAYOpt.defaultLifetimeScope` for setting the default lifetime scope
  used for event handlers - @lajbel

  ```js
  kaplay({
      defaultLifetimeScope: "app", // default is "scene"
  });

  onKeyPress("space", () => {
      // runs until is cancelled
  });
  ```

- Added `skew` to text formatting, so now italics is possible - @dragoncoder047

### Changed

- (**!**) Renamed `onShow()` to `onTabShow()` and `onHide()` to `onTabHide()` -
  @lajbel

- In addition to being the `scene()` function, now `scene` is also a scope for
  scene event handlers - @lajbel

  ```js
  scene("game", () => {
      scene.onUpdate(() => {
          // or just onUpdate(() => {
          // runs until scene is changed
      });
  });
  ```

### Fixed

- Now `pushScene()` and `popScene()` give the arguments to the scene in the same
  way that `go()` does rather than passing them all to the first argument as an
  array - @dragoncoder047
- Fixed a flicker due to the fadeIn not setting opacity until the next frame -
  @mflerackers
- Fixed FPS cap not working correctly - @mflerackers, @dragoncoder047

## [4000.0.0-alpha.22] - 2025-10-9

### Added

- Added `KAPLAYOpt.types`, `kaplayTypes()` and `Opt` to config specific
  TypeScript Advanced Features (TAF) - @lajbel

  ```ts
  kaplay({
      types: kaplayTypes<
          // Opt<> is optional but recommended to get autocomplete
          Opt<{
              scenes: {}; // define scenes and arguments
              strictScenes: true; // you can only use defined scenes
          }>
      >(),
  });
  ```

- Added `TypesOpt.scenes` to type scenes and parameters - @lajbel

  ```ts
  const k = kaplay({
      types: kaplayTypes<
          Opt<{
              scenes: {
                  game: [gamemode: "normal" | "hard"];
                  gameOver: [score: number, highScore: number];
              };
          }>
      >(),
  });

  // If you trigger autocomplete it shows "game" or "gameOver"
  k.scene("game", (gamemode) => {
      // gamemode is now type "normal" | "hard"

      // @ts-expect-error Argument of type 'string' is not assignable
      // to parameter of type 'number'.
      k.go("gameOver", "10", 10); //
  });
  ```

  The methods that support this are:

  - `scene`
  - `go`
  - `onSceneLeave`
  - `getSceneName`

- Added `TypesOpt.strictScenes` to make usable scenes just the ones defined -
  @lajbel

  ```ts
  const k = kaplay({
      types: kaplayTypes<
          Opt<{
              scenes: {
                  game: [gamemode: "normal" | "hard"];
                  gameOver: [score: number, highScore: number];
              };
              strictScenes: true;
          }>
      >(),
  });

  // @ts-expect-error Argument of type '"hi"' is not assignable to
  // parameter of type '"game" | "gameOver"'.
  k.scene("hi", () => {});
  ```

- Added named animations - @mflerackers

  By giving a name to an animation, you can define more than one animation

  ```js
  const anim = obj.animation.get("idle");
  anim.animate("pos", [0, 5, 0], { relative: true });
  ```

- Added `screenshotToBlob()` to get a screenshot as a `Blob` - @dragoncoder047
- Added `getButtons()` to get the input binding buttons definition - @lajbel
- Added `RuleSystem`, `DecisionTree` and `StateMachine` for enemy AI -
  @mflerackers
- Added constraint components for distance, translation, rotation, scale and
  transform constraints - @mflerackers
- Added inverse kinematics constraint components using FABRIK and CCD, the
  latter one can use bone constraints to constrain the angle - @mflerackers
- Added skew to Mat23, transformation stack, RenderProps, GameObjRaw as well as
  a component - @mflerackers
- Added texture uniforms, in order to access more than one texture at a time in
  shaders - @mflerackers

### Fixed

- Now error screen should be instantly shown - @lajbel

### Changed

- Now, you can use `color(c)` with a hexadecimal literal number (ex: 0x00ff00) -
  @lajbel
  ```js
  // blue frog
  add([sprite("bean"), color(0x0000ff)]);
  ```
- **(!)** `KAPLAYCtx` doesn't use generics anymore. Now, `KAPLAYCtxT` uses
  them - @lajbel
- Now, `kaplay` will return `KAPLAYCtx` or `KAPLAYCtxT` depending if it's using
  Advanced TypeScript Features or not - @lajbel
- `loadShader()` now also checks for link errors as well as compile errors and
  reports them rather than just silently trying to use a borked shader -
  @dragoncoder047
- The debug `record()` function now records with sound enabled like it should -
  @dragoncoder047
- Now `KAPLAYOpt.spriteAtlasPadding` is set to `2` by default - @lajbel
- Transformation and drawing is split now, so the transform can be modified
  before drawing - @mflerackers

## [4000.0.0-alpha.21] - 2025-08-07

### Added

- Added `GameObjRaw.serialize()` for serializing the game object and its
  components. - @mflerackers, @lajbel

  ```js
  const bean = add([sprite("prefab")]);
  const beanSerialized = bean.serialize();
  ```

- Added `createPrefab()` for serializing an object and register it (or not) as a
  prefab from a Game Object. - @mflerackers, @lajbel

  ```js
  const beanObj = add([sprite("bean")]);

  // Serialize game object and register it as a prefab asset
  createPrefab("bean", beanObj);

  addPrefab("bean");

  // Just get serialized data
  const serializedBean = createPrefab(beanObj);

  addPrefab(beanObj);
  ```

- Added `addPrefab()` for creating an object previously serialized -
  @mflerackers, @lajbel

  ```js
  loadPrefab("bean", "/bean.kaprefab");

  addPrefab("bean");
  ```

- Added new scene methods `pushScene()` and `popScene()`, for stack behaviour in
  scenes - @itzKiwiSky
- Added `throwError()` for throwing custom errors to the blue screen, even
  errors KAPLAY can't handle. - @lajbel
- Added `insertionSort()` - @dragoncoder047
- Added a mapping for PS5 (DualSense) gamepads, so now you can bind actions to
  the touchpad press (only works in Chrome for some reason) - @dragoncoder047

### Changed

- Now `GameObjRaw.exists()` work for nested objects
- Now moving mouse changes the value of `getLastInputDevice()` - @amyspark-ng
- (**!**) Renamed `KAPLAYOpt.tagsAsComponents` to `KAPLAYOpt.tagComponentIds` -
  @lajbel

### Fixed

- Fixed shader error messages - @dragoncoder047
- Fixed compatibility issues when calculating font height with missing
  TextMetrics props - @imaginarny

## [4000.0.0-alpha.20] - 2025-06-15

### Added

- Added `loadSpriteFromFont()` for loading a bitmap font from a loaded sprite. -
  @dragoncoder047

### Changed

- Improved various doc entries. - Many contributors

### Fixed

- Fixed `AreaComp#onClick()` attaching events to app, instead of object, so
  event wasn't being paused with `obj.paused` - @lajbel
- Fixed all touch events having a bad transformation - @lajbel
- Fixed sprite scaling not working properly with `KAPLAYOpt.letterbox` -
  @mflerackers
- Fixed "add" event running twice in `addLevel()` tiles - @lajbel
- Fixed blend component having a wrong ID - @lajbel

### Removed

- **(!)** `loadPedit()` was removed - @lajbel

## [4000.0.0-alpha.19] - 2025-05-16

> This version changelog covers versions 4000.0.0-alpha.0 through
> 4000.0.0-alpha.19, as we didn't have a concise changelog strategy before.

### Added

- Added `fakeMouse()` to create a fake mouse cursor - @lajbel

  ```js
  const myCursor = add([fakeMouse(), sprite("kat"), pos(100, 100)]);

  myCursor.press(); // trigger onClick events if the mouse is over
  myCursor.release();
  myCursor.moveBy(vec2(100, 200)); // move as your wish
  ```

- Added `system()` to replace internal events or create new - @mflerackers

  ```js
  system("collision", () => {
    // system code
  }, [SystemPhase.AfterFixedUpdate, SystemPhase.AfterUpdate]),
  ```

- Added `ellipse()` component - @mflerackers
- Added circle and (rotated) ellipse collision shapes - @mflerackers
- Added `clipLineToRect()` - @mflerackers
- Added `obj.setParent()` to change the parent of a game object - @mflerackers
- Added restitution and friction to physics - @mflerackers
- All game objects have methods `onTag()` and `onUntag()` for watching tag
  changes - @mflerackers
- Added `SystemPhase` enum to identify different lifecycle events in the game
  loop that systems can hook into - @mflerackers
- Added Blend mode is selectable to change how sprites are composited on top of
  each other - @mflerackers
- Added Picture API to cache drawing of selected objects - @mflerackers
- Added `drawCanvas()` - @mflerackers
- Added `video()` component to embed a video file into the game - @mflerackers
- Added `level()` component and parent argument to `addLevel()` - @KeSuave
- Allow the `text()` component to change the font and apply shaders
  per-character - @dragoncoder047
- Allow characters in text to be scaled and have the text flow around it with
  `stretchInPlace: false` - @dragoncoder047
- Expose the formatted text parsing functions to allow manipulation of formatted
  text - @dragoncoder047
- Now you can use the frames of a sprite in an atlas also as a font -
  @dragoncoder047
- More errors raised during object creation are caught and cause the blue crash
  screen - @lajbel
- The blue crash screen will no longer fail to draw if the error message
  contains brackets - @dragoncoder047
- Now you can use the global option `inspectOnlyActive: false` to prevent paused
  objects from showing in the debug inspect view, this is useful if you are
  swapping out objects for different views - @dragoncoder047
- The `OffScreenComp` now has an option `offscreenDistance` to change the
  distance at which an object is considered off-screen - @dragoncoder047
- Now you can cherry-pick specific frames of a sprite sheet by using the
  `frames` list, instead of being limited to consecutive frames `start` and
  `end` - @dragoncoder047
- `wave()` can now go back and forth between any value that is able to be used
  with `lerp()` - @dragoncoder047, @mflerackers
- The `TextInputComp` has more events: `focus`, `blur`, `input`, and `change`,
  to better interact with the text input state - @dragoncoder047
- Areas no longer struggle with parents whose transform inst't up-to-date -
  @mflerackers
- Exported step and smoothstep - @mflerackers
- Small circles and arcs use now less points than larger ones - @mflerackers
- Added pushMatrix, storeMatrix and loadIdentity to the stack functions -
  @mflerackers
- Typed `StateComp` - @amyspark-ng
- Added bias to line drawing, which controls the offset from the center of the
  line - @mflerackers
- Added `SpriteAnimPlayOpt.preventRestart` to allow `SpriteComp.play()` to be
  called from an `onUpdate()` and not reset the animation to frame 0 -
  @dragoncoder047

### Changed

- **(!)** - Now `z()` is global instead of relative - @mflerackers
- **(!)** Layers now work globally, no longer only between siblings -
  @mflerackers
- **(!)**: Changed default behavior to `kaplay({ tagsAsComponents: false })`
- The physics engine creates less garbage - @mflerackers
- Tag-based events are slightly faster - @dragoncoder047
- Moved camera to the shader - @mflerackers
- Replaced the Separating Axis Theorem (SAT) collision detection module with the
  [Gilbert–Johnson–Keerthi
  (`GJK`) algorithm](https://en.wikipedia.org/wiki/Gilbert–Johnson–Keerthi_distance_algorithm),
  which is faster - @mflerackers
- Now if you pass a nullish value to `.use()` it throws an error
- Improved TypeScript in game objects - @amyspark-ng, @lajbel, @KeSuave
  - Added/updated JSDoc comments to some members - @ErikGXDev, @dragoncoder047
- The `textInput` component's `isFocused` property is now a one-hot lockout,
  setting it to true (focused) will clear focus from all the other text inputs -
  @dragoncoder047
- Changed the API of `HealthComp` - @amyspark-ng
- CapsLock now affects `TextInputComp` - @amyspark-ng

### Fixed

- `GameObjRaw.exists()` now correctly returns false if the parent was destroyed
  but obj wasn't - @dragoncoder047
- `Vec2.dot()` now actually does the Correct Calculation&trade; - @andrenanninga
- Fixed `debug.timeScale` not affecting `dt()` scale - @lajbel
- Fixed `wait()`'s `TimerComp.onEnd()` being waiting for twice the duration -
  @dragoncoder047
- Fixed non-focused `TextInputComp` backspace - @KeSuave
- Fixed 9slice sprites behaving wrong when using `Anchor` - @mflerackers
- Fixed rendering glitches with outlines on circles - @mflerackers
- Fixed `setCursorLocked(true)` throwing error if the browser is using the old
  non-Promise-based API return value - @imaginarny
- Fixed `PatrolComp` not going to last waypoint - @nojaf
- Fixed various TypeScript types - @amyspark-ng, @lajbel, @KeSuave

### Removed

- **(!)** `make()` was sent to doom - @lajbel

---

# Changelog for v3001

## [unreleased]

### Fixed

- Fixed compatibility issues when calculating font height with missing
  TextMetrics props - @imaginarny

## [3001.0.19] - 2025-06-15

- Fixed `AreaComp#onClick()` attaching events to app, instead of object, so
  event wasn't being paused with `obj.paused` - @lajbel
- Fixed all touch events having a bad transform - @lajbel

## [3001.0.18] - 2025-05-16

### Fixed

- Removed beant - @lajbel
- Fixed TexPacker loading big images - @lajbel, @mflerackers
- Various fixes and improvements - All Contributors

## [3001.0.17] - 2025-05-08

### Added

- New way to import globals in JS `/dist/types.d.ts`

### Fixed

- Removed beant - @lajbel
- Various fixes and improvements - All Contributors

## [3001.0.16] - 2025-04-18

### Fixed

- Removed beant - @lajbel
- Various fixes and improvements - All contributors

## [3001.0.15] - 2025-04-18

### Fixed

- Various fixes and improvements - All contributors

## [3001.0.14] - 2025-04-18

### Fixed

- Various fixes and improvements - All contributors

## [3001.0.13] - 2025-04-18

### Fixed

- Various fixes and improvements - All contributors

## [3001.0.12] - 2025-04-12

### Fixed

- Blockers - @lajbel

## [3001.0.11] - 2025-04-12

### Added

- Added **CSS Colors!** 🎨 - @lajbel (based on @dragoncoder047 idea)

  ```js
  color("slateblue");
  color("red");
  color("wheat");
  color("tomato"); // yum!
  ```

- Added `loadHappy()` font to load a default font, happy :D - @lajbel

  ```js
  kaplay({ font: "happy" });
  loadHappy();

  add([text("ohhi")]);
  ```

### Fixed

- Random errors - @lajbel
- General type bugs - @lajbel

## [3001.0.10] - 2025-03-22

### Added

- Added new option in `LoadSpriteOpt` for loading sprites in an individual
  spritesheet - @chqs-git

  ```js
  loadSprite("player", "sprites/player.png", {
      singular: true,
  });
  ```

- Frame option for load animations with singular frames - @dragoncoder047

  ```js
  loadSpriteAtlas("/examples/sprites/dungeon.png", {
      wizard: {
          x: 128,
          y: 140,
          width: 144,
          height: 28,
          sliceX: 9,
          anims: {
              bouncy: {
                  frames: [8, 5, 0, 3, 2, 3, 0, 5],
                  speed: 10,
                  loop: true,
              },
          },
      },
  });

  add([sprite("wizard", { anim: "bouncy" }), pos(100, 100)]);
  ```

### Fixed

- Args were not being passed to global `trigger()` - @lajbel
- AreaComp.onClick now returns the correct type, KEventController, instead of
  void - @lajbel
- Lifespan was using async - @lajbel
- Wrong calculation in Vector.dot() - @andrenanninga
- Fixed pointer lock undefined catch error for non-promise version - @imaginarny

## [3001.0.9] - 2025-01-15

### Added

- **(examples)** Added a new `particle` example! - @lajbel

### Changed

- Improved `lifespan()` explanation - @lajbel
- **(examples)** `particle` example renamed to `lifespan` - @lajbel

### Fixed

- Fixed a bug where `lifespan()` was working incorrectly - @lajbel

## [3001.0.8] - 2025-01-15

### Fixed

- Fixed a bug where alpha channel wasn't correctly setted - @mflerackers

## [3001.0.7] - 2025-01-15

### Added

- Added `kaplay({ sprit`e`AtlasPadding })` for setting the space between the
  sprites in the sprite atlas - @marianyp

```js
kaplay({
    spriteAtlasPadding: 10, // 10 pixels of space between each sprite
});
```

### Changed

- Now you cannot pass parameters that are not a component or string to `.use()`.
  Otherwise it will throw an error - @lajbel

### Fixed

- Fixed a bug where font atlas were working strange - @mflerackers

## [3001.0.6] "Santa Events" - 2024-12-27

### Added

- Added `trigger(event, tag, ...args)` for global triggering events on a
  specific tag - @lajbel

  ```js
  trigger("shoot", "target", 140);

  on("shoot", "target", (obj, score) => {
      obj.destroy();
      debug.log(140); // every bomb was 140 score points!
  });
  ```

- Added `{ override?: true }` in `CharTransform` for overridding text styles -
  @dragoncoder047

  ```js
  add([
      pos(100, 150),
      text("With override: Hello [foo]styled[/foo] text", {
          transform: {
              color: BLACK, // Default text color for every character
          },
          styles: {
              foo: {
                  color: RED, // [foo] will be red
                  override: true, // will override the black def color
              },
          },
      }),
  ]);
  ```

- Added `TextCompOpt.identAll` boolean to indent every new line -
  @dragoncoder047

- Added TypeScript definition for all App Events and missing Game Object
  Events - @lajbel

### Fixed

- Fixed an incorrect mention to the component in `TextInputComp` type -
  @dragoncoder047

## [3001.0.5] - 2024-12-18

### Added

- Added tags and components separation in `KAPLAYOpt.tagsAsComponents`
- Added `GameObjRaw.is()`, `GameObjRaw.tag()` and `GameObjRaw.untag()` to check,
  add and remove tags
- Added `GameObjRaw.has()` to check if a game object has a component tags
- Added events for listen to comps being removed or added `onUse()` and
  `onUnused()`
- Added `cancel()` to cancel the current event

  ```js
  onKeyPress("space", () => {
      // do something
      // cancel the event
      return cancel();
  });
  ```

- Added `getDefaultLayer()` to get the default layer
- Added `getLayers()` to get the layers list
- Added many JSDoc specifiers on many functions (@require, @deprecated, @since,
  @group, etc)

### Changed

- Added `.use()`, `.unuse()` and `.has()` to `GameObjRaw`, to add, remove and
  check components. This only works with `KAPLAYOpt.tagsAsComponents` set to
  `true`

### Deprecated

- Deprecated camera methods `camScale()`, `camPos()` and `camRot()` in favor of
  `setCamScale()`, `getCamScale()`, `setCamPos()`, `getCamPos()`, `setCamRot()`
  and `getCamRot()`
- Deprecated `camTransform()` in favor of `getCamTransform()`
- Deprecated `camFlash()` in favor of `flash()`, for a `shake()`-like name

### Fixed

- Fixed artifacts present in some TrueType fonts
- Fixed `.use()` and `.unuse()` with area components

## [3001.0.0] - 2024-10-31

### Added

- Added `getTreeRoot()` to get the game's root object, which is the parent of
  all other objects

  ```js
  // get the root object
  const root = getTreeRoot();
  root.add(); // same as add()
  root.get(); // same as get()
  ```

- Added Buttons API for using Input bindings, `onButtonPress()`,
  `onButtonRelease()`, `onButtonDown()`, and it's corresponding boolean
  versions, `isButtonPressed()`, `isButtonDown()` and `isButtonReleased()`

  ```js
  kaplay({
      // bind your buttons
      buttons: {
          jump: {
              keyboard: ["space", "up"],
              keyboardCode: "Space", // you can also use key codes
              gamepad: ["south"],
          },
      },
  });

  onButtonPress("jump", () => {
      player.jump();
  });
  ```

- Added `getButton(btn)` and `setButton(btn)` to get and set button bindings

  ```js
  // ["space", "up"]
  debug.log(getButton("jump").keyboard);

  // change the jump button in keyboard to "w"
  setButton("jump", {
      keyboard: ["w"],
      // gamepad binding is not changed
  });
  ```

- Added `getLastInputDeviceType()` to get what was the last pressed device

  ```js
  onButtonPress(() => {
      const lastInputDevice = getLastInputDeviceType(); // keyboard, mouse or gamepad
      // change icons, etc
  });
  ```

- Added `pressButton(btn)` and `releaseButton(btn)` to simulate button press and
  release

  ```js
  pressButton("jump"); // triggers onButtonPress and starts onButtonDown
  releaseButton("jump"); // triggers onButtonRelease and stops onButtonDown
  ```

- Added `GameObjRaw.tags` to get a game object's tags

  ```js
  const obj = add([sprite("bean"), "enemy", "dangerous"]);

  // get the tags
  debug.log(obj.tags); // ["enemy", "dangerous"]
  ```

- Added the `animate()` component to _animate_ the properties of an object using
  keyframes. Check out
  [Animation Example](https://play.kaplayjs.com/?example=animation)

  ```js
  // prop to animate, frames, options
  rotatingBean.animate("angle", [0, 360], {
      duration: 2,
      direction: "forward",
  });
  ```

- Readded `layers()` and the `layer()` component

  Before the `z()` component, there was a `layer()` component that allowed you
  to control the draw order of objects. It was removed in v3000, but now it's
  back from the void.

  ```js
  // define the layers
  layers(
      [
          "bg",
          "game",
          "ui",
          // the default layer
      ],
      "game",
  );

  // use the layer component
  add([sprite("bg"), layer("bg")]);
  ```

- Added `SpriteComp.hasAnim()` to check if an animation exists

  ```js
  const obj = add([sprite("bean", { anim: "walk" })]);

  // check if an animation exists
  debug.log(obj.hasAnim("walk")); // true
  ```

- Added `SpriteComp.getAnim()` for get any animation data

  ```js
  loadSprite("bean", "bean.png", {
      sliceX: 4,
      sliceY: 1,
      anims: {
          walk: {
              from: 0,
              to: 3,
          },
      },
  });

  const obj = add([sprite("bean")]);

  // get the animation data
  debug.log(obj.getAnim("walk")); // { from: 0, to: 3 }
  ```

- Added `SpriteComp.getCurAnim()` to get the current animation data

  ```js
  const obj = add([sprite("bean", { anim: "walk" })]);

  // get the current animation name
  debug.log(obj.getCurAnim().name); // "walk"
  ```

- Added `camFlash()` to flash the screen

  ```js
  camFlash(0.5, 0.5, 0.5, 0.5);
  ```

- Added support for radius in individual corners for `RectComp,radius`

  ```js
  add([
      rect(100, 100, {
          radius: [10, 20, 30, 40],
      }),
  ]);
  ```

- Added `loadMusic()` to load streaming audio (doesn't block in loading screen)

  ```js
  loadMusic("bgm", "bgm.mp3");

  // play the music
  play("bgm");
  ```

- Added `Vec2.fromArray()` to convert an array to a `Vec2`

  ```js
  const point = Vec2.fromArray([100, 200]); // vec2(100, 200);
  ```

- Added `Vec2.toArray()` to convert a `Vec2` to an array

  ```js
  const point = vec2(100, 200);
  const arr = point.toArray(); // [100, 200]
  ```

- Added `chooseMultiple()` to choose a random element from an array

  ```js
  const numbers = [1, 2, 3, 4, 5];
  const random = chooseMultiple(numbers, 3); // [3, 1, 5]
  ```

- Added `shuffle()` to shuffle an array

  ```js
  const numbers = [1, 2, 3, 4, 5];
  shuffle(numbers); // [3, 1, 5, 2, 4]
  ```

- Added `KAPLAYOpt.debugKey` for customizing the key used to toggle debug mode

  ```js
  kaplay({
      debugKey: "l",
  });
  ```

- Added compatibility with custom properties in debug mode

  ```js
  const obj = add([
      sprite("bean"),
      {
          health: 100, // on debug.inspect
          damage: 10, // on debug.inspect
          hp() {
              this.health -= this.damage;
          }, // not on debug.inspect
      },
  ]);

  // see the custom properties in debug mode
  debug.inspect = true;
  ```

- Added effector components: `areaEffector()`, `buoyancyEffector()`,
  `pointEffector()`, `surfaceEffector()`
- Added `constantForce()` component
- Added `pathfinder()` component to calculate a list of waypoints on a graph
- Added `patrol()` component to move along a list of waypoints
- Added `sentry()` component to notify when certain objects are in sight
- Added `NavMesh` class for pathfinding on a mesh
- Added `particles()` component to emit and draw particles
- Added `SpriteComp.animFrame` to get the frame of the current animation (not on
  the spritesheet)
- Added `outline()`, `shader()`, and `area()` properties to `debug.inspect`
- Added `getSceneName()` to get the current scene name
- Added `Color.toArray()` to convert a color to an array
- Added `raycast` and `LevelComp.raycast` method to level
- Added support for textured polygons
- Added support for concave polygon drawing
- Added support for arrays in uniforms
- Added support for texture larger than 2048x2048
- Added support for gravity direction
- Added line join (bevel, miter, round) and line caps (square, round)
- Added quadratic bezier and Catmull-Rom evaluation
- Added evaluation of the first and second derivatives for all splines
- Added higher order easing functions linear, steps and cubic-bezier

### Changed

- Now collision checks are only done if there's area objects
- Now you can use arrays in all input handlers

  ```js
  onKeyPress(["w", "up"], () => {
      player.jump();
  });
  ```

- Now gamepad events return what gamepad triggered the action

  ```js
  onGamepadButtonPress("south", (btn, gp) => {
      console.log(gp.index); // gamepad number on navigator's gamepad list
  });
  ```

- Now `ScaleComp` and `SpriteComp` uses setters/getters for it's state

  ```js
  const obj = add([sprite("bean"), scale(2)]);

  // set it with = syntax
  obj.scale = vec2(3, 4);
  obj.sprite = "bag";
  ```

- Now you can type `get()` with a type parameter and passing component types

  ```ts
  const player = get<BodyComp>("player");
  ```

- Now you can pass an `AudioBuffer` to `loadSound()`
- Now `debug.log()` accepts multiple argument of any type, like `console.log()`
- Now `Key` also accepts a string as an acceptable value
- Now `text()` component doesn't require to pass a string
- Now `camScale()` and `camPos()` accept only 1 number as parameter
- Now `shake()` can be called without args
- Now `loadShader()` and `loadShaderURL()` accepts null for unused parameters
- Now `RectCompOpt` accepts a array of numbers for `radius`

### Deprecated

- Deprecated `kaboom()` in favor of `kaplay()` (you can still use `kaboom*`)
- Deprecated `SpriteComp.curAnim()` in favor of `SpriteComp.getCurAnim().name`
- Deprecated `fadeIn` component in favor of `OpacityComp.fadeIn()`
- Deprecated `Event`, `EventHandler` and `EventController` in favor of `KEvent`,
  `KEventHandler` and `KEventController`

### Removed

- **(!)** Removed compatibility to use two KAPLAY frames in the same page
- **(!)** Many TypeScript definitions were fixed, if you use TypeScript now
  maybe you see new errors that make your code strict
- Fix error screen not showing with not Error object
- Fix error where debug screen was scaling bad the blue rectangles
- Fix error where error screen was not showing when the error was thrown in a
  input event
- Fix error where fonts was cropped in the bottom
- Fix an error where `stay()` object loose their input events on scene change<|MERGE_RESOLUTION|>--- conflicted
+++ resolved
@@ -18,6 +18,10 @@
 
 ## [unreleased]
 
+## Added
+
+- Added `AreaCompOpt.isSensor`. Areas without body or is sensor will no longer be eligible for collisions - @mflerackers
+
 ## Fixed
 
 - Fixed `tween()` not cloning the passed vectors/colors - @lajbel
@@ -35,11 +39,6 @@
 
 ### Changed
 
-<<<<<<< HEAD
-- Added the `fakeMouseMove` event in `FakeMouseComp`, it will triggers when you
-  move the object.
-=======
->>>>>>> ba24af49
 - Transforms are now only recalculated when needed. Thus static objects no
   longer increase computation in the transform phase - @mflerackers
 - Areas are now only recalculated when the area settings or (optional)
@@ -51,18 +50,8 @@
 - Broad stage collision detection spatial structures are now only updated when
   an object's world bounding box has changed - @mflerackers
 - You can no longer change the position of an object by doing obj.pos.x += 1.
-<<<<<<< HEAD
-  You need to assign a new Vec2 or use moveBy instead. @mflerackers
-- The grid broadphase has been rewritten for performance. @mflerackers
-- Global `retrieve()` method to get the objects with area within a certain
-  rectangle. @mflerackers
-- Added `AreaCompOpt.isSensor`. Areas without body or is sensor will no longer be eligible for collisions - @mflerackers
-
-## [unreleased]
-=======
   You need to assign a new Vec2 or use moveBy instead - @mflerackers
 - The grid broadphase has been rewritten for performance - @mflerackers
->>>>>>> ba24af49
 
 ## [4000.0.0-alpha.24] - 2025-12-12
 
