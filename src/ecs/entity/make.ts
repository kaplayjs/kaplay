--- conflicted
+++ resolved
@@ -54,17 +54,6 @@
         // We register here: The objects, because you can also pass tags to add().
         if (!compsAndTags) return obj as GameObj<T[number]>;
 
-<<<<<<< HEAD
-    let comps: Comp[] = [];
-    let tagList = [];
-
-    for (const compOrTag of compsAndTags) {
-        if (typeof compOrTag == "string") {
-            tagList.push(compOrTag);
-        }
-        else {
-            const compId = (compOrTag as Comp).id;
-=======
         let comps = [];
         let tagList = [];
 
@@ -79,33 +68,19 @@
                     obj._compsIds.add(compId);
                     if (addCompIdsToTags) tagList.push(compId);
                 }
->>>>>>> c9b5f8e2
 
                 comps.push(compOrTag);
             }
         }
 
-<<<<<<< HEAD
-            comps.push(compOrTag as Comp);
-=======
         // Using .use and .tag we trigger onUse and onTag events correctly
         for (const comp of comps) {
             obj.use(<Comp> comp);
->>>>>>> c9b5f8e2
         }
 
-<<<<<<< HEAD
-    const sortedComps = sortComps(comps);
-
-    // Using .use and .tag we trigger onUse and onTag events correctly
-    for (const comp of sortedComps) {
-        obj.use(comp);
-    }
-=======
         for (const tag of tagList) {
             obj.tag(tag);
         }
->>>>>>> c9b5f8e2
 
         // We cast the type as .use() doesn't add the types
         return obj as GameObj<T[number]>;
@@ -122,45 +97,7 @@
     return obj;
 }
 
-<<<<<<< HEAD
-function sortComps(compList: Comp[]): Comp[] {
-    const visited = new Set();
-    const visiting = new Set();
-    const compsById = compList.reduce((acc, comp) => {
-        acc[comp.id as string] = comp;
-        return acc;
-    }, {} as Record<string, Comp>);
-    const order: Comp[] = [];
-
-    function visit(comp: Comp) {
-        if (visited.has(comp.id)) return;
-        if (visiting.has(comp.id)) {
-            throw new Error("Circular Dependency Found");
-        }
-
-        visiting.add(comp.id);
-
-        if (comp.require) {
-            for (const dep of comp.require) {
-                visit(compsById[dep]);
-            }
-        }
-
-        visiting.delete(comp.id);
-        visited.add(comp.id);
-        order.push(comp);
-    }
-
-    for (const comp of compList) {
-        if (!visited.has(comp.id)) {
-            visit(comp);
-        }
-    }
-
-    return order;
-=======
 let currentMaking: GameObj[] = [];
 export function internalIsMaking(obj: GameObj): boolean {
     return currentMaking.includes(obj);
->>>>>>> c9b5f8e2
 }