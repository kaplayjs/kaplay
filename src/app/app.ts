// App is everything related to canvas, game loop and input

import type {
    Cursor,
    GamepadDef,
    GamepadStick,
    KAPLAYOpt,
    Key,
    KGamepad,
    KGamepadButton,
    MouseButton,
} from "../types";

import { map, Vec2, vec2 } from "../math/math";

import GAMEPAD_MAP from "../data/gamepad.json" assert { type: "json" };
import type { AppEventMap } from "../events/eventMap";
import { type KEventController, KEventHandler } from "../events/events";
import { _k } from "../kaplay";
import { overload2 } from "../utils/overload";
import { isEqOrIncludes, setHasOrIncludes } from "../utils/sets";
import {
    type ButtonBinding,
    type ButtonsDef,
    getLastInputDeviceType,
    parseButtonBindings,
} from "./inputBindings";

export class ButtonState<T = string> {
    pressed: Set<T> = new Set([]);
    pressedRepeat: Set<T> = new Set([]);
    released: Set<T> = new Set([]);
    down: Set<T> = new Set([]);
    update() {
        this.pressed.clear();
        this.released.clear();
        this.pressedRepeat.clear();
    }
    press(btn: T) {
        this.pressed.add(btn);
        this.pressedRepeat.add(btn);
        this.down.add(btn);
    }
    pressRepeat(btn: T) {
        this.pressedRepeat.add(btn);
    }
    release(btn: T) {
        this.down.delete(btn);
        this.pressed.delete(btn);
        this.released.add(btn);
    }
}

class GamepadState {
    buttonState: ButtonState<KGamepadButton> = new ButtonState();
    stickState: Map<GamepadStick, Vec2> = new Map();
}

class FPSCounter {
    dts: number[] = [];
    timer: number = 0;
    fps: number = 0;
    tick(dt: number) {
        this.dts.push(dt);
        this.timer += dt;
        if (this.timer >= 1) {
            this.timer = 0;
            this.fps = Math.round(
                1 / (this.dts.reduce((a, b) => a + b) / this.dts.length),
            );
            this.dts = [];
        }
    }
}

export type App = ReturnType<typeof initApp>;
export type AppState = ReturnType<typeof initAppState>;

export let appState: AppState;

const GP_MAP = GAMEPAD_MAP as Record<string, GamepadDef>;

export const initAppState = (opt: {
    canvas: HTMLCanvasElement;
    buttons?: ButtonsDef;
    fixedFPS?: number;
}) => {

    return {
        canvas: opt.canvas,
        buttons: opt.buttons ?? {},
        buttonsByKey: new Map<Key, string[]>(),
        buttonsByMouse: new Map<MouseButton, string[]>(),
        buttonsByGamepad: new Map<KGamepadButton, string[]>(),
        buttonsByKeyCode: new Map<string, string[]>(),
        loopID: null as null | number,
        stopped: false,
        dt: 0,
        fixedDt: 1 / (opt.fixedFPS ?? 50),
        restDt: 0,
        time: 0,
        realTime: 0,
        fpsCounter: new FPSCounter(),
        timeScale: 1,
        skipTime: false,
        isHidden: false,
        numFrames: 0,
        mousePos: new Vec2(0),
        mouseDeltaPos: new Vec2(0),
        keyState: new ButtonState<Key>(),
        mouseState: new ButtonState<MouseButton>(),
        mergedGamepadState: new GamepadState(),
        gamepadStates: new Map<number, GamepadState>(),
        lastInputDevice: null as "mouse" | "keyboard" | "gamepad" | null,
        // unified input state
        buttonState: new ButtonState<string>(),
        gamepads: [] as KGamepad[],
        charInputted: [] as string[],
        isMouseMoved: false,
        lastWidth: opt.canvas.offsetWidth,
        lastHeight: opt.canvas.offsetHeight,
        events: new KEventHandler<AppEventMap>(),
    };
};

<<<<<<< HEAD
export const initApp = (opt: {
    canvas: HTMLCanvasElement;
    touchToMouse?: boolean;
    gamepads?: Record<string, GamepadDef>;
    pixelDensity?: number;
    maxFPS?: number;
    fixedFPS?: number;
    buttons?: ButtonsDef;
}) => {
=======
export const initApp = (
    opt: {
        canvas: HTMLCanvasElement;
    } & KAPLAYOpt,
) => {
>>>>>>> bd276ce2
    if (!opt.canvas) {
        throw new Error("Please provide a canvas");
    }

    const state = initAppState(opt);
    appState = state;
    parseButtonBindings();

    function dt() {
        return state.dt * state.timeScale;
    }

    function fixedDt() {
        return state.fixedDt * state.timeScale;
    }

    function restDt() {
        return state.restDt * state.timeScale;
    }

    function isHidden() {
        return state.isHidden;
    }

    function time() {
        return state.time;
    }

    function fps() {
        return state.fpsCounter.fps;
    }

    function numFrames() {
        return state.numFrames;
    }

    function screenshot(): string {
        return state.canvas.toDataURL();
    }

    function setCursor(c: Cursor): void {
        state.canvas.style.cursor = c;
    }

    function getCursor(): Cursor {
        return state.canvas.style.cursor;
    }

    function setCursorLocked(b: boolean): void {
        if (b) {
            try {
                const res = state.canvas
                    .requestPointerLock() as unknown as Promise<void>;
                if (res?.catch) {
                    res.catch((e) => console.error(e));
                }
            } catch (e) {
                console.error(e);
            }
        }
        else {
            document.exitPointerLock();
        }
    }

    function isCursorLocked(): boolean {
        return !!document.pointerLockElement;
    }

    // wrappers around full screen functions to work across browsers
    function enterFullscreen(el: HTMLElement) {
        if (el.requestFullscreen) el.requestFullscreen();
        // @ts-ignore
        else if (el.webkitRequestFullscreen) el.webkitRequestFullscreen();
    }

    function exitFullscreen() {
        if (document.exitFullscreen) document.exitFullscreen();
        // @ts-ignore
        else if (document.webkitExitFullScreen) document.webkitExitFullScreen();
    }

    function setFullscreen(f: boolean = true) {
        if (f) {
            enterFullscreen(state.canvas);
        }
        else {
            exitFullscreen();
        }
    }

    function isFullscreen(): boolean {
        return document.fullscreenElement === state.canvas
            // @ts-ignore
            || document.webkitFullscreenElement === state.canvas;
    }

    function quit() {
        state.stopped = true;
        const ce = Object.entries(canvasEvents);
        const de = Object.entries(docEvents);
        const we = Object.entries(winEvents);
        type EL = EventListenerOrEventListenerObject;
        for (const [name, val] of ce) {
            state.canvas.removeEventListener(name, val as EL);
        }
        for (const [name, val] of de) {
            document.removeEventListener(name, val as EL);
        }
        for (const [name, val] of we) {
            window.removeEventListener(name, val as EL);
        }
        resizeObserver.disconnect();
    }

    function run(
        fixedUpdate: () => void,
        update: (processInput: () => void, resetInput: () => void) => void,
    ) {
        if (state.loopID !== null) {
            cancelAnimationFrame(state.loopID);
        }

        let fixedAccumulatedDt = 0;
        let accumulatedDt = 0;

        const frame = (t: number) => {
            if (state.stopped) return;

            // TODO: allow background actions?
            if (document.visibilityState !== "visible") {
                state.loopID = requestAnimationFrame(frame);
                return;
            }

            const loopTime = t / 1000;
            const realDt = Math.min(loopTime - state.realTime, 0.25);
            const desiredDt = opt.maxFPS ? 1 / opt.maxFPS : 0;

            state.realTime = loopTime;
            accumulatedDt += realDt;

            if (accumulatedDt > desiredDt) {
                if (!state.skipTime) {
                    fixedAccumulatedDt += accumulatedDt;
                    state.dt = state.fixedDt;
                    state.restDt = 0;
                    while (fixedAccumulatedDt > state.fixedDt) {
                        fixedAccumulatedDt -= state.fixedDt;
                        if (fixedAccumulatedDt < state.fixedDt) {
                            state.restDt = fixedAccumulatedDt;
                        }
                        fixedUpdate();
                    }
                    state.restDt = fixedAccumulatedDt;
                    state.dt = accumulatedDt;
                    state.time += dt();
                    state.fpsCounter.tick(state.dt);
                }
                accumulatedDt = 0;
                state.skipTime = false;
                state.numFrames++;

                update(processInput, resetInput);
            }

            state.loopID = requestAnimationFrame(frame);
        };

        frame(0);
    }

    function isTouchscreen() {
        return ("ontouchstart" in window) || navigator.maxTouchPoints > 0;
    }

    function mousePos(): Vec2 {
        return state.mousePos.clone();
    }

    function mouseDeltaPos(): Vec2 {
        return state.mouseDeltaPos.clone();
    }

    function isMousePressed(m: MouseButton = "left"): boolean {
        return state.mouseState.pressed.has(m);
    }

    function isMouseDown(m: MouseButton = "left"): boolean {
        return state.mouseState.down.has(m);
    }

    function isMouseReleased(m: MouseButton = "left"): boolean {
        return state.mouseState.released.has(m);
    }

    function isMouseMoved(): boolean {
        return state.isMouseMoved;
    }

    function isKeyPressed(k?: Key | Key[]): boolean {
        return k === undefined
            ? state.keyState.pressed.size > 0
            : setHasOrIncludes(state.keyState.pressed, k);
    }

    function isKeyPressedRepeat(k?: Key | Key[]): boolean {
        return k === undefined
            ? state.keyState.pressedRepeat.size > 0
            : setHasOrIncludes(state.keyState.pressedRepeat, k);
    }

    function isKeyDown(k?: Key | Key[]): boolean {
        return k === undefined
            ? state.keyState.down.size > 0
            : setHasOrIncludes(state.keyState.down, k);
    }

    function isKeyReleased(k?: Key | Key[]): boolean {
        return k === undefined
            ? state.keyState.released.size > 0
            : setHasOrIncludes(state.keyState.released, k);
    }

    function isGamepadButtonPressed(
        btn?: KGamepadButton | KGamepadButton[],
    ): boolean {
        return btn === undefined
            ? state.mergedGamepadState.buttonState.pressed.size > 0
            : setHasOrIncludes(
                state.mergedGamepadState.buttonState.pressed,
                btn,
            );
    }

    function isGamepadButtonDown(
        btn?: KGamepadButton | KGamepadButton[],
    ): boolean {
        return btn === undefined
            ? state.mergedGamepadState.buttonState.down.size > 0
            : setHasOrIncludes(state.mergedGamepadState.buttonState.down, btn);
    }

    function isGamepadButtonReleased(
        btn?: KGamepadButton | KGamepadButton[],
    ): boolean {
        return btn === undefined
            ? state.mergedGamepadState.buttonState.released.size > 0
            : setHasOrIncludes(
                state.mergedGamepadState.buttonState.released,
                btn,
            );
    }

    function isButtonPressed(btn?: string | string[]): boolean {
        return btn === undefined
            ? state.buttonState.pressed.size > 0
            : setHasOrIncludes(state.buttonState.pressed, btn);
    }

    function isButtonDown(btn?: string | string[]): boolean {
        return btn === undefined
            ? state.buttonState.down.size > 0
            : setHasOrIncludes(state.buttonState.down, btn);
    }

    function isButtonReleased(btn?: string | string[]): boolean {
        return btn === undefined
            ? state.buttonState.released.size > 0
            : setHasOrIncludes(state.buttonState.released, btn);
    }

    function getButton(btn: string): ButtonBinding {
        return state.buttons?.[btn];
    }

    function setButton(btn: string, binding: ButtonBinding) {
        state.buttons[btn] = {
            ...state.buttons[btn],
            ...binding,
        };
    }

    function pressButton(btn: string) {
        state.buttonState.press(btn);
        state.events.trigger("buttonPress", btn);
    }

    function releaseButton(btn: string) {
        state.buttonState.release(btn);
        state.events.trigger("buttonRelease", btn);
    }

    function onResize(action: () => void): KEventController {
        return state.events.on("resize", action);
    }

    // input callbacks
    const onKeyDown = overload2((action: (key: Key) => void) => {
        return state.events.on("keyDown", action);
    }, (key: Key | Key[], action: (key: Key) => void) => {
        return state.events.on(
            "keyDown",
            (k) => isEqOrIncludes(key, k) && action(k),
        );
    });

    // key pressed is equal to the key by the user
    const onKeyPress = overload2((action: (key: Key) => void) => {
        return state.events.on("keyPress", (k) => action(k));
    }, (key: Key | Key[], action: (key: Key) => void) => {
        return state.events.on(
            "keyPress",
            (k) => isEqOrIncludes(key, k) && action(k),
        );
    });

    const onKeyPressRepeat = overload2((action: (key: Key) => void) => {
        return state.events.on("keyPressRepeat", action);
    }, (key: Key | Key[], action: (key: Key) => void) => {
        return state.events.on(
            "keyPressRepeat",
            (k) => isEqOrIncludes(key, k) && action(k),
        );
    });

    const onKeyRelease = overload2((action: (key: Key) => void) => {
        return state.events.on("keyRelease", action);
    }, (key: Key | Key[], action: (key: Key) => void) => {
        return state.events.on(
            "keyRelease",
            (k) => isEqOrIncludes(key, k) && action(k),
        );
    });

    const onMouseDown = overload2((action: (m: MouseButton) => void) => {
        return state.events.on("mouseDown", (m) => action(m));
    }, (
        mouse: MouseButton | MouseButton[],
        action: (m: MouseButton) => void,
    ) => {
        return state.events.on(
            "mouseDown",
            (m) => isEqOrIncludes(mouse, m) && action(m),
        );
    });

    const onMousePress = overload2((action: (m: MouseButton) => void) => {
        return state.events.on("mousePress", (m) => action(m));
    }, (
        mouse: MouseButton | MouseButton[],
        action: (m: MouseButton) => void,
    ) => {
        return state.events.on(
            "mousePress",
            (m) => isEqOrIncludes(mouse, m) && action(m),
        );
    });

    const onMouseRelease = overload2((action: (m: MouseButton) => void) => {
        return state.events.on("mouseRelease", (m) => action(m));
    }, (
        mouse: MouseButton | MouseButton[],
        action: (m: MouseButton) => void,
    ) => {
        return state.events.on("mouseRelease", (m) => m === mouse && action(m));
    });

    function onMouseMove(f: (pos: Vec2, dpos: Vec2) => void): KEventController {
        return state.events.on(
            "mouseMove",
            () => f(mousePos(), mouseDeltaPos()),
        );
    }

    function onCharInput(action: (ch: string) => void): KEventController {
        return state.events.on("charInput", action);
    }

    function onTouchStart(f: (pos: Vec2, t: Touch) => void): KEventController {
        return state.events.on("touchStart", f);
    }

    function onTouchMove(f: (pos: Vec2, t: Touch) => void): KEventController {
        return state.events.on("touchMove", f);
    }

    function onTouchEnd(f: (pos: Vec2, t: Touch) => void): KEventController {
        return state.events.on("touchEnd", f);
    }

    function onScroll(action: (delta: Vec2) => void): KEventController {
        return state.events.on("scroll", action);
    }

    function onHide(action: () => void): KEventController {
        return state.events.on("hide", action);
    }

    function onShow(action: () => void): KEventController {
        return state.events.on("show", action);
    }

    const onGamepadButtonPress = overload2(
        (action: (btn: KGamepadButton, gamepad: KGamepad) => void) => {
            return state.events.on(
                "gamepadButtonPress",
                (b, gp) => action(b, gp),
            );
        },
        (
            btn: KGamepadButton | KGamepadButton[],
            action: (btn: KGamepadButton, gamepad: KGamepad) => void,
        ) => {
            return state.events.on(
                "gamepadButtonPress",
                (b, gp) => isEqOrIncludes(btn, b) && action(b, gp),
            );
        },
    );

    const onGamepadButtonDown = overload2(
        (action: (btn: KGamepadButton, gamepad: KGamepad) => void) => {
            return state.events.on(
                "gamepadButtonDown",
                (b, gp) => action(b, gp),
            );
        },
        (
            btn: KGamepadButton,
            action: (btn: KGamepadButton, gamepad: KGamepad) => void,
        ) => {
            return state.events.on(
                "gamepadButtonDown",
                (b, gp) => isEqOrIncludes(btn, b) && action(b, gp),
            );
        },
    );

    const onGamepadButtonRelease = overload2(
        (action: (btn: KGamepadButton, gamepad: KGamepad) => void) => {
            return state.events.on(
                "gamepadButtonRelease",
                (b, gp) => action(b, gp),
            );
        },
        (
            btn: KGamepadButton | KGamepadButton[],
            action: (btn: KGamepadButton, gamepad: KGamepad) => void,
        ) => {
            return state.events.on(
                "gamepadButtonRelease",
                (b, gp) => isEqOrIncludes(btn, b) && action(b, gp),
            );
        },
    );

    function onGamepadStick(
        stick: GamepadStick,
        action: (value: Vec2, gp: KGamepad) => void,
    ): KEventController {
        return state.events.on(
            "gamepadStick",
            (a, v, gp) => a === stick && action(v, gp),
        );
    }

    function onGamepadConnect(action: (gamepad: KGamepad) => void) {
        return state.events.on("gamepadConnect", action);
    }

    function onGamepadDisconnect(action: (gamepad: KGamepad) => void) {
        return state.events.on("gamepadDisconnect", action);
    }

    function getGamepadStick(stick: GamepadStick): Vec2 {
        return state.mergedGamepadState.stickState.get(stick) || new Vec2(0);
    }

    function charInputted(): string[] {
        return [...state.charInputted];
    }

    function getGamepads(): KGamepad[] {
        return [...state.gamepads];
    }

    const onButtonPress = overload2((action: (btn: string) => void) => {
        return state.events.on("buttonPress", (b) => action(b));
    }, (btn: string | string, action: (btn: string) => void) => {
        return state.events.on(
            "buttonPress",
            (b) => isEqOrIncludes(btn, b) && action(b),
        );
    });

    const onButtonDown = overload2((action: (btn: string) => void) => {
        return state.events.on("buttonDown", (b) => action(b));
    }, (btn: string | string, action: (btn: string) => void) => {
        return state.events.on(
            "buttonDown",
            (b) => isEqOrIncludes(btn, b) && action(b),
        );
    });

    const onButtonRelease = overload2((action: (btn: string) => void) => {
        return state.events.on("buttonRelease", (b) => action(b));
    }, (btn: string | string, action: (btn: string) => void) => {
        return state.events.on(
            "buttonRelease",
            (b) => isEqOrIncludes(btn, b) && action(b),
        );
    });

    function processInput() {
        state.events.trigger("input");
        state.keyState.down.forEach((k) => state.events.trigger("keyDown", k));
        state.mouseState.down.forEach((k) =>
            state.events.trigger("mouseDown", k)
        );
        state.buttonState.down.forEach((btn) => {
            state.events.trigger("buttonDown", btn);
        });

        processGamepad();
    }

    function resetInput() {
        state.keyState.update();
        state.mouseState.update();
        state.buttonState.update();

        state.mergedGamepadState.buttonState.update();
        state.mergedGamepadState.stickState.forEach((v, k) => {
            state.mergedGamepadState.stickState.set(k, new Vec2(0));
        });

        state.charInputted = [];
        state.isMouseMoved = false;
        state.mouseDeltaPos = new Vec2(0);

        state.gamepadStates.forEach((s) => {
            s.buttonState.update();
            s.stickState.forEach((v, k) => {
                s.stickState.set(k, new Vec2(0));
            });
        });
    }

    function registerGamepad(browserGamepad: Gamepad) {
        const gamepad: KGamepad = {
            index: browserGamepad.index,
            isPressed: (btn: KGamepadButton) => {
                return state.gamepadStates.get(browserGamepad.index)
                    ?.buttonState
                    .pressed.has(btn) || false;
            },
            isDown: (btn: KGamepadButton) => {
                return state.gamepadStates.get(browserGamepad.index)
                    ?.buttonState
                    .down.has(btn) || false;
            },
            isReleased: (btn: KGamepadButton) => {
                return state.gamepadStates.get(browserGamepad.index)
                    ?.buttonState
                    .released.has(btn) || false;
            },
            getStick: (stick: GamepadStick) => {
                return state.gamepadStates.get(browserGamepad.index)?.stickState
                    .get(stick) || vec2();
            },
        };

        state.gamepads.push(gamepad);

        state.gamepadStates.set(browserGamepad.index, {
            buttonState: new ButtonState(),
            stickState: new Map([
                ["left", new Vec2(0)],
                ["right", new Vec2(0)],
            ]),
        });

        return gamepad;
    }

    function removeGamepad(gamepad: Gamepad) {
        state.gamepads = state.gamepads.filter((g) =>
            g.index !== gamepad.index
        );
        state.gamepadStates.delete(gamepad.index);
    }

    // TODO: Clean up this function
    function processGamepad() {
        for (const browserGamepad of navigator.getGamepads()) {
            if (
                browserGamepad && !state.gamepadStates.has(
                    browserGamepad.index,
                )
            ) {
                registerGamepad(browserGamepad);
            }
        }

        for (const gamepad of state.gamepads) {
            const browserGamepad = navigator.getGamepads()[gamepad.index];
            if (!browserGamepad) continue;

            const customMap = opt.gamepads ?? {};
            const map = customMap[browserGamepad.id]
                || GP_MAP[browserGamepad.id] || GP_MAP["default"];
            const gamepadState = state.gamepadStates.get(gamepad.index);
            if (!gamepadState) continue;

            for (let i = 0; i < browserGamepad.buttons.length; i++) {
                const gamepadBtn = map.buttons[i];
                const browserGamepadBtn = browserGamepad.buttons[i];
                const isGamepadButtonBind = state.buttonsByGamepad.has(
                    gamepadBtn,
                );

                if (browserGamepadBtn.pressed) {
                    if (gamepadState.buttonState.down.has(gamepadBtn)) {
                        state.events.trigger(
                            "gamepadButtonDown",
                            gamepadBtn,
                            gamepad,
                        );

                        continue;
                    }

                    state.lastInputDevice = "gamepad";

                    if (isGamepadButtonBind) {
                        // replicate input in merged state, defined button state and gamepad state
                        state.buttonsByGamepad.get(gamepadBtn)?.forEach(
                            (btn) => {
                                state.buttonState.press(btn);
                                state.events.trigger("buttonPress", btn);
                            },
                        );
                    }

                    state.mergedGamepadState.buttonState.press(gamepadBtn);
                    gamepadState.buttonState.press(gamepadBtn);
                    state.events.trigger(
                        "gamepadButtonPress",
                        gamepadBtn,
                        gamepad,
                    );
                }
                else if (gamepadState.buttonState.down.has(gamepadBtn)) {
                    if (isGamepadButtonBind) {
                        state.buttonsByGamepad.get(gamepadBtn)?.forEach(
                            (btn) => {
                                state.buttonState.release(btn);
                                state.events.trigger("buttonRelease", btn);
                            },
                        );
                    }

                    state.mergedGamepadState.buttonState.release(
                        gamepadBtn,
                    );
                    gamepadState.buttonState.release(gamepadBtn);

                    state.events.trigger(
                        "gamepadButtonRelease",
                        gamepadBtn,
                        gamepad,
                    );
                }
            }

            for (const stickName in map.sticks) {
                const stick = map.sticks[stickName as GamepadStick];
                if (!stick) continue;
                const value = new Vec2(
                    browserGamepad.axes[stick.x],
                    browserGamepad.axes[stick.y],
                );
                gamepadState.stickState.set(stickName as GamepadStick, value);
                state.mergedGamepadState.stickState.set(
                    stickName as GamepadStick,
                    value,
                );
                state.events.trigger("gamepadStick", stickName, value, gamepad);
            }
        }
    }

    type EventList<M> = {
        [event in keyof M]?: (event: M[event]) => void;
    };

    const canvasEvents: EventList<HTMLElementEventMap> = {};
    const docEvents: EventList<DocumentEventMap> = {};
    const winEvents: EventList<WindowEventMap> = {};

    const pd = opt.pixelDensity || 1;

    canvasEvents.mousemove = (e) => {
        // 🍝 Here we depend of GFX Context even if initGfx needs initApp for being used
        // Letterbox creates some black bars so we need to remove that for calculating
        // mouse position
        const mousePos = new Vec2(
            e.offsetX - _k.gfx.viewport.x,
            e.offsetY - _k.gfx.viewport.y,
        );
        const mouseDeltaPos = new Vec2(e.movementX, e.movementY);

        if (isFullscreen()) {
            const cw = state.canvas.width / pd;
            const ch = state.canvas.height / pd;
            const ww = window.innerWidth;
            const wh = window.innerHeight;
            const rw = ww / wh;
            const rc = cw / ch;
            if (rw > rc) {
                const ratio = wh / ch;
                const offset = (ww - (cw * ratio)) / 2;
                mousePos.x = map(e.offsetX - offset, 0, cw * ratio, 0, cw);
                mousePos.y = map(e.offsetY, 0, ch * ratio, 0, ch);
            }
            else {
                const ratio = ww / cw;
                const offset = (wh - (ch * ratio)) / 2;
                mousePos.x = map(e.offsetX, 0, cw * ratio, 0, cw);
                mousePos.y = map(e.offsetY - offset, 0, ch * ratio, 0, ch);
            }
        }

        state.events.onOnce("input", () => {
            state.isMouseMoved = true;
            state.mousePos = mousePos;
            state.mouseDeltaPos = mouseDeltaPos;
            state.events.trigger("mouseMove");
        });
    };

    const MOUSE_BUTTONS: MouseButton[] = [
        "left",
        "middle",
        "right",
        "back",
        "forward",
    ];

    canvasEvents.mousedown = (e) => {
        state.events.onOnce("input", () => {
            const m = MOUSE_BUTTONS[e.button];
            if (!m) return;

            state.lastInputDevice = "mouse";

            if (state.buttonsByMouse.has(m)) {
                state.buttonsByMouse.get(m)?.forEach((btn) => {
                    state.buttonState.press(btn);
                    state.events.trigger("buttonPress", btn);
                });
            }

            state.mouseState.press(m);
            state.events.trigger("mousePress", m);
        });
    };

    canvasEvents.mouseup = (e) => {
        state.events.onOnce("input", () => {
            const m = MOUSE_BUTTONS[e.button];
            if (!m) return;

            if (state.buttonsByMouse.has(m)) {
                state.buttonsByMouse.get(m)?.forEach((btn) => {
                    state.buttonState.release(btn);
                    state.events.trigger("buttonRelease", btn);
                });
            }

            state.mouseState.release(m);
            state.events.trigger("mouseRelease", m);
        });
    };

    const PREVENT_DEFAULT_KEYS = new Set([
        " ",
        "ArrowLeft",
        "ArrowRight",
        "ArrowUp",
        "ArrowDown",
        "Tab",
    ]);

    // translate these key names to a simpler version
    const KEY_ALIAS = {
        "ArrowLeft": "left",
        "ArrowRight": "right",
        "ArrowUp": "up",
        "ArrowDown": "down",
        " ": "space",
    };

    canvasEvents.keydown = (e) => {
        if (PREVENT_DEFAULT_KEYS.has(e.key)) {
            e.preventDefault();
        }
        state.events.onOnce("input", () => {
            const k: Key = KEY_ALIAS[e.key as keyof typeof KEY_ALIAS] as Key
                || e.key.toLowerCase();
            const code = e.code;

            if (k === undefined) throw new Error(`Unknown key: ${e.key}`);
            if (k.length === 1) {
                state.events.trigger("charInput", k);
                state.charInputted.push(k);
            }
            else if (k === "space") {
                state.events.trigger("charInput", " ");
                state.charInputted.push(" ");
            }
            if (e.repeat) {
                state.keyState.pressRepeat(k);
                state.events.trigger("keyPressRepeat", k);
            }
            else {
                state.lastInputDevice = "keyboard";

                if (state.buttonsByKey.has(k)) {
                    state.buttonsByKey.get(k)?.forEach((btn) => {
                        state.buttonState.press(btn);
                        state.events.trigger("buttonPress", btn);
                    });
                }

                if (state.buttonsByKeyCode.has(code)) {
                    state.buttonsByKeyCode.get(code)?.forEach((btn) => {
                        state.buttonState.press(btn);
                        state.events.trigger("buttonPress", btn);
                    });
                }

                state.keyState.press(k);
                state.events.trigger("keyPressRepeat", k);
                state.events.trigger("keyPress", k);
            }
        });
    };

    canvasEvents.keyup = (e) => {
        state.events.onOnce("input", () => {
            const k: Key = KEY_ALIAS[e.key as keyof typeof KEY_ALIAS] as Key
                || e.key.toLowerCase();
            const code = e.code;

            if (state.buttonsByKey.has(k)) {
                state.buttonsByKey.get(k)?.forEach((btn) => {
                    state.buttonState.release(btn);
                    state.events.trigger("buttonRelease", btn);
                });
            }

            if (state.buttonsByKeyCode.has(code)) {
                state.buttonsByKeyCode.get(code)?.forEach((btn) => {
                    state.buttonState.release(btn);
                    state.events.trigger("buttonRelease", btn);
                });
            }

            state.keyState.release(k);
            state.events.trigger("keyRelease", k);
        });
    };

    // TODO: handle all touches at once instead of sequentially
    canvasEvents.touchstart = (e) => {
        // disable long tap context menu
        e.preventDefault();

        state.events.onOnce("input", () => {
            const touches = [...e.changedTouches];
            const box = state.canvas.getBoundingClientRect();
            if (opt.touchToMouse !== false) {
                state.mousePos = new Vec2(
                    touches[0].clientX - box.x,
                    touches[0].clientY - box.y,
                );

                state.lastInputDevice = "mouse";

                if (state.buttonsByMouse.has("left")) {
                    state.buttonsByMouse.get("left")?.forEach((btn) => {
                        state.buttonState.press(btn);
                        state.events.trigger("buttonPress", btn);
                    });
                }

                state.mouseState.press("left");
                state.events.trigger("mousePress", "left");
            }
            touches.forEach((t) => {
                state.events.trigger(
                    "touchStart",
                    new Vec2(t.clientX - box.x, t.clientY - box.y),
                    t,
                );
            });
        });
    };

    canvasEvents.touchmove = (e) => {
        // disable scrolling
        e.preventDefault();
        state.events.onOnce("input", () => {
            const touches = [...e.changedTouches];
            const box = state.canvas.getBoundingClientRect();
            if (opt.touchToMouse !== false) {
                const lastMousePos = state.mousePos;
                state.mousePos = new Vec2(
                    touches[0].clientX - box.x,
                    touches[0].clientY - box.y,
                );
                state.mouseDeltaPos = state.mousePos.sub(lastMousePos);
                state.events.trigger("mouseMove");
            }
            touches.forEach((t) => {
                state.events.trigger(
                    "touchMove",
                    new Vec2(t.clientX - box.x, t.clientY - box.y),
                    t,
                );
            });
        });
    };

    canvasEvents.touchend = (e) => {
        state.events.onOnce("input", () => {
            const touches = [...e.changedTouches];
            const box = state.canvas.getBoundingClientRect();
            if (opt.touchToMouse !== false) {
                state.mousePos = new Vec2(
                    touches[0].clientX - box.x,
                    touches[0].clientY - box.y,
                );
                state.mouseDeltaPos = new Vec2(0, 0);

                if (state.buttonsByMouse.has("left")) {
                    state.buttonsByMouse.get("left")?.forEach((btn) => {
                        state.buttonState.release(btn);
                        state.events.trigger("buttonRelease", btn);
                    });
                }

                state.mouseState.release("left");
                state.events.trigger("mouseRelease", "left");
            }
            touches.forEach((t) => {
                state.events.trigger(
                    "touchEnd",
                    new Vec2(t.clientX - box.x, t.clientY - box.y),
                    t,
                );
            });
        });
    };

    canvasEvents.touchcancel = (e) => {
        state.events.onOnce("input", () => {
            const touches = [...e.changedTouches];
            const box = state.canvas.getBoundingClientRect();
            if (opt.touchToMouse !== false) {
                state.mousePos = new Vec2(
                    touches[0].clientX - box.x,
                    touches[0].clientY - box.y,
                );
                state.mouseState.release("left");
                state.events.trigger("mouseRelease", "left");
            }
            touches.forEach((t) => {
                state.events.trigger(
                    "touchEnd",
                    new Vec2(t.clientX - box.x, t.clientY - box.y),
                    t,
                );
            });
        });
    };

    // TODO: option to not prevent default?
    canvasEvents.wheel = (e) => {
        e.preventDefault();
        state.events.onOnce("input", () => {
            state.events.trigger("scroll", new Vec2(e.deltaX, e.deltaY));
        });
    };

    canvasEvents.contextmenu = (e) => e.preventDefault();

    docEvents.visibilitychange = () => {
        if (document.visibilityState === "visible") {
            // prevent a surge of dt when switch back after the tab being hidden for a while
            state.skipTime = true;
            state.isHidden = false;
            state.events.trigger("show");
        }
        else {
            state.isHidden = true;
            state.events.trigger("hide");
        }
    };

    winEvents.gamepadconnected = (e) => {
        const kbGamepad = registerGamepad(e.gamepad);
        state.events.onOnce("input", () => {
            state.events.trigger("gamepadConnect", kbGamepad);
        });
    };

    winEvents.gamepaddisconnected = (e) => {
        const kbGamepad =
            getGamepads().filter((g) => g.index === e.gamepad.index)[0];
        removeGamepad(e.gamepad);
        state.events.onOnce("input", () => {
            state.events.trigger("gamepadDisconnect", kbGamepad);
        });
    };

    for (const [name, val] of Object.entries(canvasEvents)) {
        state.canvas.addEventListener(
            name,
            val as EventListenerOrEventListenerObject,
        );
    }

    for (const [name, val] of Object.entries(docEvents)) {
        document.addEventListener(
            name,
            val as EventListenerOrEventListenerObject,
        );
    }

    for (const [name, val] of Object.entries(winEvents)) {
        window.addEventListener(
            name,
            val as EventListenerOrEventListenerObject,
        );
    }

    const resizeObserver = new ResizeObserver((entries) => {
        for (const entry of entries) {
            if (entry.target !== state.canvas) continue;
            if (
                state.lastWidth === state.canvas.offsetWidth
                && state.lastHeight === state.canvas.offsetHeight
            ) return;
            state.lastWidth = state.canvas.offsetWidth;
            state.lastHeight = state.canvas.offsetHeight;
            state.events.onOnce("input", () => {
                state.events.trigger("resize");
            });
        }
    });

    resizeObserver.observe(state.canvas);

    return {
        state,
        dt,
        fixedDt,
        restDt,
        time,
        run,
        canvas: state.canvas,
        fps,
        numFrames,
        quit,
        isHidden,
        setFullscreen,
        isFullscreen,
        setCursor,
        screenshot,
        getGamepads,
        getCursor,
        setCursorLocked,
        isCursorLocked,
        isTouchscreen,
        mousePos,
        mouseDeltaPos,
        isKeyDown,
        isKeyPressed,
        isKeyPressedRepeat,
        isKeyReleased,
        isMouseDown,
        isMousePressed,
        isMouseReleased,
        isMouseMoved,
        isGamepadButtonPressed,
        isGamepadButtonDown,
        isGamepadButtonReleased,
        getGamepadStick,
        isButtonPressed,
        isButtonDown,
        isButtonReleased,
        setButton,
        getButton,
        pressButton,
        releaseButton,
        charInputted,
        onResize,
        onKeyDown,
        onKeyPress,
        onKeyPressRepeat,
        onKeyRelease,
        onMouseDown,
        onMousePress,
        onMouseRelease,
        onMouseMove,
        onCharInput,
        onTouchStart,
        onTouchMove,
        onTouchEnd,
        onScroll,
        onHide,
        onShow,
        onGamepadButtonDown,
        onGamepadButtonPress,
        onGamepadButtonRelease,
        onGamepadStick,
        onGamepadConnect,
        onGamepadDisconnect,
        onButtonPress,
        onButtonDown,
        onButtonRelease,
        getLastInputDeviceType,
        events: state.events,
    };
};<|MERGE_RESOLUTION|>--- conflicted
+++ resolved
@@ -123,23 +123,11 @@
     };
 };
 
-<<<<<<< HEAD
-export const initApp = (opt: {
-    canvas: HTMLCanvasElement;
-    touchToMouse?: boolean;
-    gamepads?: Record<string, GamepadDef>;
-    pixelDensity?: number;
-    maxFPS?: number;
-    fixedFPS?: number;
-    buttons?: ButtonsDef;
-}) => {
-=======
 export const initApp = (
     opt: {
         canvas: HTMLCanvasElement;
     } & KAPLAYOpt,
 ) => {
->>>>>>> bd276ce2
     if (!opt.canvas) {
         throw new Error("Please provide a canvas");
     }
