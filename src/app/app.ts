--- conflicted
+++ resolved
@@ -147,21 +147,11 @@
     buttons?: ButtonsDef;
     fixedFPS?: number;
 }) => {
-<<<<<<< HEAD
     const buttons = opt.buttons ?? {};
     return {
         canvas: opt.canvas,
         buttons: buttons,
         buttonHandler: new ButtonProcessor(),
-=======
-    return {
-        canvas: opt.canvas,
-        buttons: opt.buttons ?? {},
-        buttonsByKey: new Map<Key, string[]>(),
-        buttonsByMouse: new Map<MouseButton, string[]>(),
-        buttonsByGamepad: new Map<KGamepadButton, string[]>(),
-        buttonsByKeyCode: new Map<string, string[]>(),
->>>>>>> f53f5311
         loopID: null as null | number,
         stopped: false,
         dt: 0,
