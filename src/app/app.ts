// App is everything related to canvas, game loop and input

import type {
    Cursor,
    GamepadDef,
    KAPLAYOpt,
    Key,
    KGamepad,
    KGamepadButton,
    KGamepadStick,
    MouseButton,
} from "../types";

import { GP_MAP } from "../constants/general";
import type { AppEventMap } from "../events/eventMap";
import { type KEventController, KEventHandler } from "../events/events";
import { canvasToViewport } from "../gfx/viewport";
import { map, vec2 } from "../math/math";
import { Vec2 } from "../math/Vec2";
import { _k } from "../shared";
import { overload2 } from "../utils/overload";
import { isEqOrIncludes, setHasOrIncludes } from "../utils/sets";
import {
    getButton,
    getButtons,
    pressButton,
    releaseButton,
    setButton,
} from "./buttons";
import {
    type ButtonBinding,
    type ButtonsDef,
    parseButtonBindings,
} from "./inputBindings";

export class ButtonState<T = string> {
    pressed: Set<T> = new Set([]);
    pressedRepeat: Set<T> = new Set([]);
    released: Set<T> = new Set([]);
    down: Set<T> = new Set([]);
    update() {
        this.pressed.clear();
        this.released.clear();
        this.pressedRepeat.clear();
    }
    press(btn: T) {
        this.pressed.add(btn);
        this.pressedRepeat.add(btn);
        this.down.add(btn);
    }
    pressRepeat(btn: T) {
        this.pressedRepeat.add(btn);
    }
    release(btn: T) {
        this.down.delete(btn);
        this.pressed.delete(btn);
        this.released.add(btn);
    }
}

class GamepadState {
    buttonState: ButtonState<KGamepadButton> = new ButtonState();
    stickState: Map<KGamepadStick, Vec2> = new Map();
}

class FPSCounter {
    dts: number[] = [];
    timer: number = 0;
    fps: number = 0;
    tick(dt: number) {
        this.dts.push(dt);
        this.timer += dt;
        if (this.timer >= 1) {
            this.timer = 0;
            this.fps = Math.round(
                1 / (this.dts.reduce((a, b) => a + b) / this.dts.length),
            );
            this.dts = [];
        }
    }
}

export type App = ReturnType<typeof initApp>;
export type AppState = ReturnType<typeof initAppState>;

/**
 * The App method names that will have a helper in GameObjRaw
 */
export type AppEvents = keyof {
    [K in keyof App as K extends `on${any}` ? K : never]: [never];
};

/**
 * Create the App state object.
 *
 * @ignore
 *
 * @param opt - Options.
 *
 * @returns The app state.
 */
export const initAppState = (opt: {
    canvas: HTMLCanvasElement;
    touchToMouse?: boolean;
    gamepads?: Record<string, GamepadDef>;
    pixelDensity?: number;
    maxFPS?: number;
    buttons?: ButtonsDef;
}) => {
    const buttons = opt.buttons ?? {};

    return {
        canvas: opt.canvas,
        buttons: buttons,
        buttonsByKey: new Map<Key, string[]>(),
        buttonsByMouse: new Map<MouseButton, string[]>(),
        buttonsByGamepad: new Map<KGamepadButton, string[]>(),
        buttonsByKeyCode: new Map<string, string[]>(),
        loopID: null as null | number,
        stopped: false,
        dt: 0,
        fixedDt: 1 / 50,
        restDt: 0,
        time: 0,
        realTime: 0,
        fpsCounter: new FPSCounter(),
        timeScale: 1,
        skipTime: false,
        isHidden: false,
        numFrames: 0,
        capsOn: false,
        mousePos: new Vec2(0),
        mouseDeltaPos: new Vec2(0),
        keyState: new ButtonState<Key>(),
        mouseState: new ButtonState<MouseButton>(),
        mergedGamepadState: new GamepadState(),
        gamepadStates: new Map<number, GamepadState>(),
        lastInputDevice: null as "mouse" | "keyboard" | "gamepad" | null,
        // unified input state
        buttonState: new ButtonState<string>(),
        gamepads: [] as KGamepad[],
        charInputted: [] as string[],
        isMouseMoved: false,
        lastWidth: opt.canvas.offsetWidth,
        lastHeight: opt.canvas.offsetHeight,
        events: new KEventHandler<AppEventMap>(),
    };
};

/**
 * Create the App, the context, and handler for all things related to the game
 * canvas, input, and DOM interaction.
 *
 * @ignore
 *
 * @param opt - Options.
 *
 * @returns The app context.
 */
export const initApp = (
    opt: {
        canvas: HTMLCanvasElement;
    } & KAPLAYOpt,
) => {
    if (!opt.canvas) {
        throw new Error("Please provide a canvas");
    }

    const state = initAppState(opt);
    parseButtonBindings(state);

    function dt() {
        return state.dt * state.timeScale;
    }

    function fixedDt() {
        return state.fixedDt * state.timeScale;
    }

    function restDt() {
        return state.restDt * state.timeScale;
    }

    function isHidden() {
        return state.isHidden;
    }

    function time() {
        return state.time;
    }

    function fps() {
        return state.fpsCounter.fps;
    }

    function numFrames() {
        return state.numFrames;
    }

    function screenshot(): string {
        return state.canvas.toDataURL();
    }

    function screenshotToBlob(): Promise<Blob> {
        return new Promise<Blob>((resolve, reject) => {
            state.canvas.toBlob(b => {
                if (b !== null) resolve(b);
                else reject(new Error("failed to make blob"));
            });
        });
    }

    function setCursor(c: Cursor): void {
        state.canvas.style.cursor = c;
    }

    function getCursor(): Cursor {
        return state.canvas.style.cursor;
    }

    function setCursorLocked(b: boolean): void {
        if (b) {
            try {
                const res = state.canvas
                    .requestPointerLock() as unknown as Promise<void>;
                if (res?.catch) {
                    res.catch((e) => console.error(e));
                }
            } catch (e) {
                console.error(e);
            }
        }
        else {
            document.exitPointerLock();
        }
    }

    function isCursorLocked(): boolean {
        return !!document.pointerLockElement;
    }

    // wrappers around full screen functions to work across browsers
    function enterFullscreen(el: HTMLElement) {
        if (el.requestFullscreen) el.requestFullscreen();
        // @ts-ignore
        else if (el.webkitRequestFullscreen) el.webkitRequestFullscreen();
    }

    function exitFullscreen() {
        if (document.exitFullscreen) document.exitFullscreen();
        // @ts-ignore
        else if (document.webkitExitFullScreen) document.webkitExitFullScreen();
    }

    function setFullscreen(f: boolean = true) {
        if (f) {
            enterFullscreen(state.canvas);
        }
        else {
            exitFullscreen();
        }
    }

    function isFullscreen(): boolean {
        return document.fullscreenElement === state.canvas
            // @ts-ignore
            || document.webkitFullscreenElement === state.canvas;
    }

    const isFocused = () => {
        return document.activeElement === state.canvas;
    };

    function quit() {
        state.stopped = true;
        const ce = Object.entries(canvasEvents);
        const de = Object.entries(docEvents);
        const we = Object.entries(winEvents);
        type EL = EventListenerOrEventListenerObject;
        for (const [name, val] of ce) {
            state.canvas.removeEventListener(name, val as EL);
        }
        for (const [name, val] of de) {
            document.removeEventListener(name, val as EL);
        }
        for (const [name, val] of we) {
            window.removeEventListener(name, val as EL);
        }
        resizeObserver.disconnect();
    }

    function run(
        fixedUpdate: () => void,
        update: (processInput: () => void, resetInput: () => void) => void,
    ) {
        if (state.loopID !== null) {
            cancelAnimationFrame(state.loopID);
        }

        let fixedAccumulatedDt = 0;
        let accumulatedDt = 0;

        const frame = (t: number) => {
            if (state.stopped) return;

            // TODO: allow background actions?
            if (document.visibilityState !== "visible") {
                state.loopID = requestAnimationFrame(frame);
                return;
            }

            const loopTime = t / 1000;
            const realDt = Math.min(loopTime - state.realTime, 0.25);
            const desiredDt = opt.maxFPS ? 1 / opt.maxFPS : 0;

            state.realTime = loopTime;
            accumulatedDt += realDt;

            if (accumulatedDt > desiredDt) {
                if (!state.skipTime) {
                    fixedAccumulatedDt += accumulatedDt;
                    state.dt = state.fixedDt;
                    state.restDt = 0;
                    while (fixedAccumulatedDt > state.fixedDt) {
                        fixedAccumulatedDt -= state.fixedDt;
                        if (fixedAccumulatedDt < state.fixedDt) {
                            state.restDt = fixedAccumulatedDt;
                        }
                        fixedUpdate();
                    }
                    state.restDt = fixedAccumulatedDt;
                    state.dt = accumulatedDt;
                    state.time += dt();
                    state.fpsCounter.tick(state.dt);
                }
                accumulatedDt = 0;
                state.skipTime = false;
                state.numFrames++;

                update(processInput, resetInput);
            }

            state.loopID = requestAnimationFrame(frame);
        };

        frame(0);
    }

    function isTouchscreen() {
        return ("ontouchstart" in window) || navigator.maxTouchPoints > 0;
    }

    function mousePos(): Vec2 {
        return state.mousePos.clone();
    }

    function mouseDeltaPos(): Vec2 {
        return state.mouseDeltaPos.clone();
    }

    function isMousePressed(m: MouseButton = "left"): boolean {
        return state.mouseState.pressed.has(m);
    }

    function isMouseDown(m: MouseButton = "left"): boolean {
        return state.mouseState.down.has(m);
    }

    function isMouseReleased(m: MouseButton = "left"): boolean {
        return state.mouseState.released.has(m);
    }

    function isMouseMoved(): boolean {
        return state.isMouseMoved;
    }

    function isKeyPressed(k?: Key | Key[]): boolean {
        return k === undefined
            ? state.keyState.pressed.size > 0
            : setHasOrIncludes(state.keyState.pressed, k);
    }

    function isKeyPressedRepeat(k?: Key | Key[]): boolean {
        return k === undefined
            ? state.keyState.pressedRepeat.size > 0
            : setHasOrIncludes(state.keyState.pressedRepeat, k);
    }

    function isKeyDown(k?: Key | Key[]): boolean {
        return k === undefined
            ? state.keyState.down.size > 0
            : setHasOrIncludes(state.keyState.down, k);
    }

    function isKeyReleased(k?: Key | Key[]): boolean {
        return k === undefined
            ? state.keyState.released.size > 0
            : setHasOrIncludes(state.keyState.released, k);
    }

    function isGamepadButtonPressed(
        btn?: KGamepadButton | KGamepadButton[],
    ): boolean {
        return btn === undefined
            ? state.mergedGamepadState.buttonState.pressed.size > 0
            : setHasOrIncludes(
                state.mergedGamepadState.buttonState.pressed,
                btn,
            );
    }

    function isGamepadButtonDown(
        btn?: KGamepadButton | KGamepadButton[],
    ): boolean {
        return btn === undefined
            ? state.mergedGamepadState.buttonState.down.size > 0
            : setHasOrIncludes(state.mergedGamepadState.buttonState.down, btn);
    }

    function isGamepadButtonReleased(
        btn?: KGamepadButton | KGamepadButton[],
    ): boolean {
        return btn === undefined
            ? state.mergedGamepadState.buttonState.released.size > 0
            : setHasOrIncludes(
                state.mergedGamepadState.buttonState.released,
                btn,
            );
    }

    function isButtonPressed(btn?: string | string[]): boolean {
        return btn === undefined
            ? state.buttonState.pressed.size > 0
            : setHasOrIncludes(state.buttonState.pressed, btn);
    }

    function isButtonDown(btn?: string | string[]): boolean {
        return btn === undefined
            ? state.buttonState.down.size > 0
            : setHasOrIncludes(state.buttonState.down, btn);
    }

    function isButtonReleased(btn?: string | string[]): boolean {
        return btn === undefined
            ? state.buttonState.released.size > 0
            : setHasOrIncludes(state.buttonState.released, btn);
    }

<<<<<<< HEAD
    function getButton(btn: string): ButtonBinding {
        return state.buttons?.[btn];
    }

    function setButton(btn: string, binding: ButtonBinding) {
        state.buttons[btn] = {
            ...state.buttons[btn],
            ...binding,
        };
    }

    function pressButton(btn: string) {
        state.buttonState.press(btn);
        state.events.trigger("buttonPress", btn);
    }

    function releaseButton(btn: string) {
        state.buttonState.release(btn);
        state.events.trigger("buttonRelease", btn);
    }

    function onTabResize(action: () => void): KEventController {
        return state.events.on("tabResize", action);
=======
    function onResize(action: () => void): KEventController {
        return state.events.on("resize", action);
>>>>>>> 8c73e2d0
    }

    // input callbacks
    const onKeyDown = overload2((action: (key: Key) => void) => {
        return state.events.on("keyDown", action);
    }, (key: Key | Key[], action: (key: Key) => void) => {
        return state.events.on(
            "keyDown",
            (k) => isEqOrIncludes(key, k) && action(k),
        );
    });

    // key pressed is equal to the key by the user
    const onKeyPress = overload2((action: (key: Key) => void) => {
        return state.events.on("keyPress", (k) => action(k));
    }, (key: Key | Key[], action: (key: Key) => void) => {
        return state.events.on(
            "keyPress",
            (k) => isEqOrIncludes(key, k) && action(k),
        );
    });

    const onKeyPressRepeat = overload2((action: (key: Key) => void) => {
        return state.events.on("keyPressRepeat", action);
    }, (key: Key | Key[], action: (key: Key) => void) => {
        return state.events.on(
            "keyPressRepeat",
            (k) => isEqOrIncludes(key, k) && action(k),
        );
    });

    const onKeyRelease = overload2((action: (key: Key) => void) => {
        return state.events.on("keyRelease", action);
    }, (key: Key | Key[], action: (key: Key) => void) => {
        return state.events.on(
            "keyRelease",
            (k) => isEqOrIncludes(key, k) && action(k),
        );
    });

    const onMouseDown = overload2((action: (m: MouseButton) => void) => {
        return state.events.on("mouseDown", (m) => action(m));
    }, (
        mouse: MouseButton | MouseButton[],
        action: (m: MouseButton) => void,
    ) => {
        return state.events.on(
            "mouseDown",
            (m) => isEqOrIncludes(mouse, m) && action(m),
        );
    });

    const onMousePress = overload2((action: (m: MouseButton) => void) => {
        return state.events.on("mousePress", (m) => action(m));
    }, (
        mouse: MouseButton | MouseButton[],
        action: (m: MouseButton) => void,
    ) => {
        return state.events.on(
            "mousePress",
            (m) => isEqOrIncludes(mouse, m) && action(m),
        );
    });

    const onMouseRelease = overload2((action: (m: MouseButton) => void) => {
        return state.events.on("mouseRelease", (m) => action(m));
    }, (
        mouse: MouseButton | MouseButton[],
        action: (m: MouseButton) => void,
    ) => {
        return state.events.on("mouseRelease", (m) => m === mouse && action(m));
    });

    function onMouseMove(f: (pos: Vec2, dpos: Vec2) => void): KEventController {
        return state.events.on(
            "mouseMove",
            () => f(mousePos(), mouseDeltaPos()),
        );
    }

    function onCharInput(action: (ch: string) => void): KEventController {
        return state.events.on("charInput", action);
    }

    function onTouchStart(f: (pos: Vec2, t: Touch) => void): KEventController {
        return state.events.on("touchStart", f);
    }

    function onTouchMove(f: (pos: Vec2, t: Touch) => void): KEventController {
        return state.events.on("touchMove", f);
    }

    function onTouchEnd(f: (pos: Vec2, t: Touch) => void): KEventController {
        return state.events.on("touchEnd", f);
    }

    function onScroll(action: (delta: Vec2) => void): KEventController {
        return state.events.on("scroll", action);
    }

    function onTabHide(action: () => void): KEventController {
        return state.events.on("tabHide", action);
    }

    function onTabShow(action: () => void): KEventController {
        return state.events.on("tabShow", action);
    }

    const onGamepadButtonPress = overload2(
        (action: (btn: KGamepadButton, gamepad: KGamepad) => void) => {
            return state.events.on(
                "gamepadButtonPress",
                (b, gp) => action(b, gp),
            );
        },
        (
            btn: KGamepadButton | KGamepadButton[],
            action: (btn: KGamepadButton, gamepad: KGamepad) => void,
        ) => {
            return state.events.on(
                "gamepadButtonPress",
                (b, gp) => isEqOrIncludes(btn, b) && action(b, gp),
            );
        },
    );

    const onGamepadButtonDown = overload2(
        (action: (btn: KGamepadButton, gamepad: KGamepad) => void) => {
            return state.events.on(
                "gamepadButtonDown",
                (b, gp) => action(b, gp),
            );
        },
        (
            btn: KGamepadButton,
            action: (btn: KGamepadButton, gamepad: KGamepad) => void,
        ) => {
            return state.events.on(
                "gamepadButtonDown",
                (b, gp) => isEqOrIncludes(btn, b) && action(b, gp),
            );
        },
    );

    const onGamepadButtonRelease = overload2(
        (action: (btn: KGamepadButton, gamepad: KGamepad) => void) => {
            return state.events.on(
                "gamepadButtonRelease",
                (b, gp) => action(b, gp),
            );
        },
        (
            btn: KGamepadButton | KGamepadButton[],
            action: (btn: KGamepadButton, gamepad: KGamepad) => void,
        ) => {
            return state.events.on(
                "gamepadButtonRelease",
                (b, gp) => isEqOrIncludes(btn, b) && action(b, gp),
            );
        },
    );

    function onGamepadStick(
        stick: KGamepadStick,
        action: (value: Vec2, gp: KGamepad) => void,
    ): KEventController {
        return state.events.on(
            "gamepadStick",
            (a, v, gp) => a === stick && action(v, gp),
        );
    }

    function onGamepadConnect(action: (gamepad: KGamepad) => void) {
        return state.events.on("gamepadConnect", action);
    }

    function onGamepadDisconnect(action: (gamepad: KGamepad) => void) {
        return state.events.on("gamepadDisconnect", action);
    }

    function getGamepadStick(stick: KGamepadStick): Vec2 {
        return state.mergedGamepadState.stickState.get(stick) || new Vec2(0);
    }

    function charInputted(): string[] {
        return [...state.charInputted];
    }

    function getGamepads(): KGamepad[] {
        return [...state.gamepads];
    }

    const onButtonPress = overload2((action: (btn: string) => void) => {
        return state.events.on("buttonPress", (b) => action(b));
    }, (btn: string | string, action: (btn: string) => void) => {
        return state.events.on(
            "buttonPress",
            (b) => isEqOrIncludes(btn, b) && action(b),
        );
    });

    const onButtonDown = overload2((action: (btn: string) => void) => {
        return state.events.on("buttonDown", (b) => action(b));
    }, (btn: string | string, action: (btn: string) => void) => {
        return state.events.on(
            "buttonDown",
            (b) => isEqOrIncludes(btn, b) && action(b),
        );
    });

    const onButtonRelease = overload2((action: (btn: string) => void) => {
        return state.events.on("buttonRelease", (b) => action(b));
    }, (btn: string | string, action: (btn: string) => void) => {
        return state.events.on(
            "buttonRelease",
            (b) => isEqOrIncludes(btn, b) && action(b),
        );
    });

    const getLastInputDeviceType = () => {
        return state.lastInputDevice;
    };

    function processInput() {
        state.events.trigger("input");
        state.keyState.down.forEach((k) => state.events.trigger("keyDown", k));
        state.mouseState.down.forEach((k) =>
            state.events.trigger("mouseDown", k)
        );
        state.buttonState.down.forEach((btn) => {
            state.events.trigger("buttonDown", btn);
        });

        processGamepad();
    }

    function resetInput() {
        state.keyState.update();
        state.mouseState.update();
        state.buttonState.update();

        state.mergedGamepadState.buttonState.update();
        state.mergedGamepadState.stickState.forEach((v, k) => {
            state.mergedGamepadState.stickState.set(k, new Vec2(0));
        });

        state.charInputted = [];
        state.isMouseMoved = false;
        state.mouseDeltaPos = new Vec2(0);

        state.gamepadStates.forEach((s) => {
            s.buttonState.update();
            s.stickState.forEach((v, k) => {
                s.stickState.set(k, new Vec2(0));
            });
        });
    }

    function registerGamepad(browserGamepad: Gamepad) {
        const gamepad: KGamepad = {
            index: browserGamepad.index,
            isPressed: (btn: KGamepadButton) => {
                return state.gamepadStates.get(browserGamepad.index)
                    ?.buttonState
                    .pressed.has(btn) || false;
            },
            isDown: (btn: KGamepadButton) => {
                return state.gamepadStates.get(browserGamepad.index)
                    ?.buttonState
                    .down.has(btn) || false;
            },
            isReleased: (btn: KGamepadButton) => {
                return state.gamepadStates.get(browserGamepad.index)
                    ?.buttonState
                    .released.has(btn) || false;
            },
            getStick: (stick: KGamepadStick) => {
                return state.gamepadStates.get(browserGamepad.index)?.stickState
                    .get(stick) || vec2();
            },
        };

        state.gamepads.push(gamepad);

        state.gamepadStates.set(browserGamepad.index, {
            buttonState: new ButtonState(),
            stickState: new Map([
                ["left", new Vec2(0)],
                ["right", new Vec2(0)],
            ]),
        });

        return gamepad;
    }

    function removeGamepad(gamepad: Gamepad) {
        state.gamepads = state.gamepads.filter((g) =>
            g.index !== gamepad.index
        );
        state.gamepadStates.delete(gamepad.index);
    }

    // TODO: Clean up this function
    function processGamepad() {
        for (const browserGamepad of navigator.getGamepads()) {
            if (
                browserGamepad && !state.gamepadStates.has(
                    browserGamepad.index,
                )
            ) {
                registerGamepad(browserGamepad);
            }
        }

        for (const gamepad of state.gamepads) {
            const browserGamepad = navigator.getGamepads()[gamepad.index];
            if (!browserGamepad) continue;

            const customMap = opt.gamepads ?? {};
            const map = customMap[browserGamepad.id]
                || GP_MAP[browserGamepad.id] || GP_MAP["default"];
            const gamepadState = state.gamepadStates.get(gamepad.index);
            if (!gamepadState) continue;

            for (let i = 0; i < browserGamepad.buttons.length; i++) {
                const gamepadBtn = map.buttons[i];
                const browserGamepadBtn = browserGamepad.buttons[i];
                const isGamepadButtonBind = state.buttonsByGamepad.has(
                    gamepadBtn,
                );

                if (browserGamepadBtn.pressed) {
                    if (gamepadState.buttonState.down.has(gamepadBtn)) {
                        state.events.trigger(
                            "gamepadButtonDown",
                            gamepadBtn,
                            gamepad,
                        );

                        continue;
                    }

                    state.lastInputDevice = "gamepad";

                    if (isGamepadButtonBind) {
                        // replicate input in merged state, defined button state and gamepad state
                        state.buttonsByGamepad.get(gamepadBtn)?.forEach(
                            (btn) => {
                                state.buttonState.press(btn);
                                state.events.trigger("buttonPress", btn);
                            },
                        );
                    }

                    state.mergedGamepadState.buttonState.press(gamepadBtn);
                    gamepadState.buttonState.press(gamepadBtn);
                    state.events.trigger(
                        "gamepadButtonPress",
                        gamepadBtn,
                        gamepad,
                    );
                }
                else if (gamepadState.buttonState.down.has(gamepadBtn)) {
                    if (isGamepadButtonBind) {
                        state.buttonsByGamepad.get(gamepadBtn)?.forEach(
                            (btn) => {
                                state.buttonState.release(btn);
                                state.events.trigger("buttonRelease", btn);
                            },
                        );
                    }

                    state.mergedGamepadState.buttonState.release(
                        gamepadBtn,
                    );
                    gamepadState.buttonState.release(gamepadBtn);

                    state.events.trigger(
                        "gamepadButtonRelease",
                        gamepadBtn,
                        gamepad,
                    );
                }
            }

            for (const stickName in map.sticks) {
                const stick = map.sticks[stickName as KGamepadStick];
                if (!stick) continue;
                const value = new Vec2(
                    browserGamepad.axes[stick.x],
                    browserGamepad.axes[stick.y],
                );
                gamepadState.stickState.set(stickName as KGamepadStick, value);
                state.mergedGamepadState.stickState.set(
                    stickName as KGamepadStick,
                    value,
                );
                state.events.trigger("gamepadStick", stickName, value, gamepad);
            }
        }
    }

    type EventList<M> = {
        [event in keyof M]?: (event: M[event]) => void;
    };

    const canvasEvents: EventList<HTMLElementEventMap> = {};
    const docEvents: EventList<DocumentEventMap> = {};
    const winEvents: EventList<WindowEventMap> = {};

    const pd = opt.pixelDensity || 1;

    canvasEvents.mousemove = (e) => {
        // 🍝 Here we depend of GFX Context even if initGfx needs initApp for being used
        // Letterbox creates some black bars so we need to remove that for calculating
        // mouse position

        // Ironically, e.offsetX and e.offsetY are the mouse position. Is not
        // related to what we call the "offset" in this code
        const mousePos = canvasToViewport(new Vec2(e.offsetX, e.offsetY));
        const mouseDeltaPos = new Vec2(e.movementX, e.movementY);

        if (isFullscreen()) {
            const cw = state.canvas.width / pd;
            const ch = state.canvas.height / pd;
            const ww = window.innerWidth;
            const wh = window.innerHeight;
            const rw = ww / wh;
            const rc = cw / ch;
            if (rw > rc) {
                const ratio = wh / ch;
                const offset = (ww - (cw * ratio)) / 2;
                mousePos.x = map(e.offsetX - offset, 0, cw * ratio, 0, cw);
                mousePos.y = map(e.offsetY, 0, ch * ratio, 0, ch);
            }
            else {
                const ratio = ww / cw;
                const offset = (wh - (ch * ratio)) / 2;
                mousePos.x = map(e.offsetX, 0, cw * ratio, 0, cw);
                mousePos.y = map(e.offsetY - offset, 0, ch * ratio, 0, ch);
            }
        }

        state.lastInputDevice = "mouse";
        state.events.onOnce("input", () => {
            state.isMouseMoved = true;
            state.mousePos = mousePos;
            state.mouseDeltaPos = mouseDeltaPos;
            state.events.trigger("mouseMove");
        });
    };

    const MOUSE_BUTTONS: MouseButton[] = [
        "left",
        "middle",
        "right",
        "back",
        "forward",
    ];

    canvasEvents.mousedown = (e) => {
        state.events.onOnce("input", () => {
            const m = MOUSE_BUTTONS[e.button];
            if (!m) return;

            state.lastInputDevice = "mouse";

            if (state.buttonsByMouse.has(m)) {
                state.buttonsByMouse.get(m)?.forEach((btn) => {
                    state.buttonState.press(btn);
                    state.events.trigger("buttonPress", btn);
                });
            }

            state.mouseState.press(m);
            state.events.trigger("mousePress", m);
        });
    };

    canvasEvents.mouseup = (e) => {
        state.events.onOnce("input", () => {
            const m = MOUSE_BUTTONS[e.button];
            if (!m) return;

            if (state.buttonsByMouse.has(m)) {
                state.buttonsByMouse.get(m)?.forEach((btn) => {
                    state.buttonState.release(btn);
                    state.events.trigger("buttonRelease", btn);
                });
            }

            state.mouseState.release(m);
            state.events.trigger("mouseRelease", m);
        });
    };

    const PREVENT_DEFAULT_KEYS = new Set([
        " ",
        "ArrowLeft",
        "ArrowRight",
        "ArrowUp",
        "ArrowDown",
        "Tab",
    ]);

    // translate these key names to a simpler version
    const KEY_ALIAS = {
        "ArrowLeft": "left",
        "ArrowRight": "right",
        "ArrowUp": "up",
        "ArrowDown": "down",
        " ": "space",
    };

    canvasEvents.keydown = (e) => {
        state.capsOn = e.getModifierState("CapsLock");

        if (PREVENT_DEFAULT_KEYS.has(e.key)) {
            e.preventDefault();
        }
        state.events.onOnce("input", () => {
            const k: Key = KEY_ALIAS[e.key as keyof typeof KEY_ALIAS] as Key
                || e.key.toLowerCase();
            const code = e.code;

            if (k === undefined) throw new Error(`Unknown key: ${e.key}`);
            if (k.length === 1) {
                state.events.trigger("charInput", k);
                state.charInputted.push(k);
            }
            else if (k === "space") {
                state.events.trigger("charInput", " ");
                state.charInputted.push(" ");
            }
            if (e.repeat) {
                state.keyState.pressRepeat(k);
                state.events.trigger("keyPressRepeat", k);
            }
            else {
                state.lastInputDevice = "keyboard";

                if (state.buttonsByKey.has(k)) {
                    state.buttonsByKey.get(k)?.forEach((btn) => {
                        state.buttonState.press(btn);
                        state.events.trigger("buttonPress", btn);
                    });
                }

                if (state.buttonsByKeyCode.has(code)) {
                    state.buttonsByKeyCode.get(code)?.forEach((btn) => {
                        state.buttonState.press(btn);
                        state.events.trigger("buttonPress", btn);
                    });
                }

                state.keyState.press(k);
                state.events.trigger("keyPressRepeat", k);
                state.events.trigger("keyPress", k);
            }
        });
    };

    canvasEvents.keyup = (e) => {
        state.events.onOnce("input", () => {
            const k: Key = KEY_ALIAS[e.key as keyof typeof KEY_ALIAS] as Key
                || e.key.toLowerCase();
            const code = e.code;

            if (state.buttonsByKey.has(k)) {
                state.buttonsByKey.get(k)?.forEach((btn) => {
                    state.buttonState.release(btn);
                    state.events.trigger("buttonRelease", btn);
                });
            }

            if (state.buttonsByKeyCode.has(code)) {
                state.buttonsByKeyCode.get(code)?.forEach((btn) => {
                    state.buttonState.release(btn);
                    state.events.trigger("buttonRelease", btn);
                });
            }

            state.keyState.release(k);
            state.events.trigger("keyRelease", k);
        });
    };

    // TODO: handle all touches at once instead of sequentially
    canvasEvents.touchstart = (e) => {
        // disable long tap context menu
        e.preventDefault();

        state.events.onOnce("input", () => {
            const touches = [...e.changedTouches];
            const box = state.canvas.getBoundingClientRect();

            if (opt.touchToMouse !== false) {
                state.mousePos = canvasToViewport(
                    new Vec2(
                        touches[0].clientX - box.x,
                        touches[0].clientY - box.y,
                    ),
                );
                state.lastInputDevice = "mouse";

                if (state.buttonsByMouse.has("left")) {
                    state.buttonsByMouse.get("left")?.forEach((btn) => {
                        state.buttonState.press(btn);
                        state.events.trigger("buttonPress", btn);
                    });
                }

                state.mouseState.press("left");
                state.events.trigger("mousePress", "left");
            }

            touches.forEach((t) => {
                state.events.trigger(
                    "touchStart",
                    canvasToViewport(
                        new Vec2(
                            t.clientX - box.x,
                            t.clientY - box.y,
                        ),
                    ),
                    t,
                );
            });
        });
    };

    canvasEvents.touchmove = (e) => {
        // disable scrolling
        e.preventDefault();
        state.events.onOnce("input", () => {
            const touches = [...e.changedTouches];
            const box = state.canvas.getBoundingClientRect();

            if (opt.touchToMouse !== false) {
                const lastMousePos = state.mousePos;
                state.mousePos = canvasToViewport(
                    new Vec2(
                        touches[0].clientX - box.x,
                        touches[0].clientY - box.y,
                    ),
                );
                state.mouseDeltaPos = state.mousePos.sub(lastMousePos);
                state.events.trigger("mouseMove");
            }

            touches.forEach((t) => {
                state.events.trigger(
                    "touchMove",
                    canvasToViewport(
                        new Vec2(
                            t.clientX - box.x,
                            t.clientY - box.y,
                        ),
                    ),
                    t,
                );
            });
        });
    };

    canvasEvents.touchend = (e) => {
        state.events.onOnce("input", () => {
            const touches = [...e.changedTouches];
            const box = state.canvas.getBoundingClientRect();

            if (opt.touchToMouse != false) {
                state.mousePos = canvasToViewport(
                    new Vec2(
                        touches[0].clientX - box.x,
                        touches[0].clientY - box.y,
                    ),
                );
                state.mouseDeltaPos = new Vec2(0, 0);

                if (state.buttonsByMouse.has("left")) {
                    state.buttonsByMouse.get("left")?.forEach((btn) => {
                        state.buttonState.release(btn);
                        state.events.trigger("buttonRelease", btn);
                    });
                }

                state.mouseState.release("left");
                state.events.trigger("mouseRelease", "left");
            }

            touches.forEach((t) => {
                state.events.trigger(
                    "touchEnd",
                    canvasToViewport(
                        new Vec2(
                            t.clientX - box.x,
                            t.clientY - box.y,
                        ),
                    ),
                    t,
                );
            });
        });
    };

    canvasEvents.touchcancel = (e) => {
        state.events.onOnce("input", () => {
            const touches = [...e.changedTouches];
            const box = state.canvas.getBoundingClientRect();

            if (opt.touchToMouse !== false) {
                state.mousePos = canvasToViewport(
                    new Vec2(
                        touches[0].clientX - box.x,
                        touches[0].clientY - box.y,
                    ),
                );
                state.mouseState.release("left");
                state.events.trigger("mouseRelease", "left");
            }

            touches.forEach((t) => {
                state.events.trigger(
                    "touchEnd",
                    canvasToViewport(
                        new Vec2(
                            t.clientX - box.x,
                            t.clientY - box.y,
                        ),
                    ),
                    t,
                );
            });
        });
    };

    // TODO: option to not prevent default?
    canvasEvents.wheel = (e) => {
        e.preventDefault();
        state.events.onOnce("input", () => {
            state.events.trigger("scroll", new Vec2(e.deltaX, e.deltaY));
        });
    };

    canvasEvents.contextmenu = (e) => e.preventDefault();

    docEvents.visibilitychange = () => {
        if (document.visibilityState === "visible") {
            // prevent a surge of dt when switch back after the tab being hidden for a while
            state.skipTime = true;
            state.isHidden = false;
            state.events.trigger("tabShow");
        }
        else {
            state.isHidden = true;
            state.events.trigger("tabHide");
        }
    };

    winEvents.gamepadconnected = (e) => {
        const kbGamepad = registerGamepad(e.gamepad);
        state.events.onOnce("input", () => {
            state.events.trigger("gamepadConnect", kbGamepad);
        });
    };

    winEvents.gamepaddisconnected = (e) => {
        const kbGamepad =
            getGamepads().filter((g) => g.index === e.gamepad.index)[0];
        removeGamepad(e.gamepad);
        state.events.onOnce("input", () => {
            state.events.trigger("gamepadDisconnect", kbGamepad);
        });
    };

    for (const [name, val] of Object.entries(canvasEvents)) {
        state.canvas.addEventListener(
            name,
            val as EventListenerOrEventListenerObject,
        );
    }

    for (const [name, val] of Object.entries(docEvents)) {
        document.addEventListener(
            name,
            val as EventListenerOrEventListenerObject,
        );
    }

    for (const [name, val] of Object.entries(winEvents)) {
        window.addEventListener(
            name,
            val as EventListenerOrEventListenerObject,
        );
    }

    const resizeObserver = new ResizeObserver((entries) => {
        for (const entry of entries) {
            if (entry.target !== state.canvas) continue;
            if (
                state.lastWidth === state.canvas.offsetWidth
                && state.lastHeight === state.canvas.offsetHeight
            ) return;
            state.lastWidth = state.canvas.offsetWidth;
            state.lastHeight = state.canvas.offsetHeight;
            state.events.onOnce("input", () => {
                state.events.trigger("tabResize");
            });
        }
    });

    resizeObserver.observe(state.canvas);

    return {
        state,
        dt,
        fixedDt,
        restDt,
        time,
        run,
        canvas: state.canvas,
        fps,
        numFrames,
        quit,
        isHidden,
        setFullscreen,
        isFullscreen,
        setCursor,
        screenshot,
        screenshotToBlob,
        getGamepads,
        getCursor,
        setCursorLocked,
        isCursorLocked,
        isTouchscreen,
        mousePos,
        mouseDeltaPos,
        isKeyDown,
        isKeyPressed,
        isKeyPressedRepeat,
        isKeyReleased,
        isMouseDown,
        isMousePressed,
        isMouseReleased,
        isMouseMoved,
        isGamepadButtonPressed,
        isGamepadButtonDown,
        isGamepadButtonReleased,
        isFocused,
        getGamepadStick,
        isButtonPressed,
        isButtonDown,
        isButtonReleased,
        getButton,
        getButtons,
        setButton,
        pressButton,
        releaseButton,
        charInputted,
        onTabResize,
        onKeyDown,
        onKeyPress,
        onKeyPressRepeat,
        onKeyRelease,
        onMouseDown,
        onMousePress,
        onMouseRelease,
        onMouseMove,
        onCharInput,
        onTouchStart,
        onTouchMove,
        onTouchEnd,
        onScroll,
        onTabHide,
        onTabShow,
        onGamepadButtonDown,
        onGamepadButtonPress,
        onGamepadButtonRelease,
        onGamepadStick,
        onGamepadConnect,
        onGamepadDisconnect,
        onButtonPress,
        onButtonDown,
        onButtonRelease,
        getLastInputDeviceType,
        events: state.events,
    };
};<|MERGE_RESOLUTION|>--- conflicted
+++ resolved
@@ -446,34 +446,8 @@
             : setHasOrIncludes(state.buttonState.released, btn);
     }
 
-<<<<<<< HEAD
-    function getButton(btn: string): ButtonBinding {
-        return state.buttons?.[btn];
-    }
-
-    function setButton(btn: string, binding: ButtonBinding) {
-        state.buttons[btn] = {
-            ...state.buttons[btn],
-            ...binding,
-        };
-    }
-
-    function pressButton(btn: string) {
-        state.buttonState.press(btn);
-        state.events.trigger("buttonPress", btn);
-    }
-
-    function releaseButton(btn: string) {
-        state.buttonState.release(btn);
-        state.events.trigger("buttonRelease", btn);
-    }
-
     function onTabResize(action: () => void): KEventController {
         return state.events.on("tabResize", action);
-=======
-    function onResize(action: () => void): KEventController {
-        return state.events.on("resize", action);
->>>>>>> 8c73e2d0
     }
 
     // input callbacks
