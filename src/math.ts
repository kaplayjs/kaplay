--- conflicted
+++ resolved
@@ -1,12 +1,4 @@
-<<<<<<< HEAD
-import {
-    type GameObj,
-    type LerpValue,
-    type RNGValue,
-    type Vec2Args,
-} from "./types";
-=======
-import type { GameObj, LerpValue, Point, RNGValue } from "./types";
+import type { GameObj, LerpValue, RNGValue } from "./types";
 
 /**
  * Possible arguments for a Vec2.
@@ -19,7 +11,6 @@
     | [Vec2]
     | [number | Vec2]
     | [];
->>>>>>> edf3bb4c
 
 export function deg2rad(deg: number): number {
     return deg * Math.PI / 180;
@@ -1156,7 +1147,7 @@
             const r = Math.sqrt(this.m[0] * this.m[0] + this.m[1] * this.m[1]);
             return new Vec2(
                 Math.atan(this.m[0] * this.m[4] + this.m[1] * this.m[5])
-                    / (r * r),
+                / (r * r),
                 0,
             );
         } else if (this.m[4] != 0 || this.m[5] != 0) {
@@ -1164,7 +1155,7 @@
             return new Vec2(
                 0,
                 Math.atan(this.m[0] * this.m[4] + this.m[1] * this.m[5])
-                    / (s * s),
+                / (s * s),
             );
         } else {
             return new Vec2(0, 0);
@@ -1582,7 +1573,7 @@
             ((p[i].y > pt.y) != (p[j].y > pt.y))
             && (pt.x
                 < (p[j].x - p[i].x) * (pt.y - p[i].y) / (p[j].y - p[i].y)
-                    + p[i].x)
+                + p[i].x)
         ) {
             c = !c;
         }
@@ -1600,7 +1591,7 @@
     const vx = pt.x * c + pt.y * s;
     const vy = -pt.x * s + pt.y * c;
     return vx * vx / (ellipse.radiusX * ellipse.radiusX)
-            + vy * vy / (ellipse.radiusY * ellipse.radiusY) < 1;
+        + vy * vy / (ellipse.radiusY * ellipse.radiusY) < 1;
 }
 
 export function testEllipseCircle(ellipse: Ellipse, circle: Circle): boolean {
@@ -2177,7 +2168,6 @@
     return null;
 }
 
-<<<<<<< HEAD
 export class Point {
     pt: Vec2;
     constructor(pt: Vec2) {
@@ -2209,11 +2199,9 @@
     }
 }
 
-=======
 /**
  * @group Math
  */
->>>>>>> edf3bb4c
 export class Line {
     p1: Vec2;
     p2: Vec2;
@@ -2478,7 +2466,7 @@
         const vx = point.x * c + point.y * s;
         const vy = -point.x * s + point.y * c;
         return vx * vx / (this.radiusX * this.radiusX)
-                + vy * vy / (this.radiusY * this.radiusY) < 1;
+            + vy * vy / (this.radiusY * this.radiusY) < 1;
     }
     raycast(origin: Vec2, direction: Vec2): RaycastResult {
         return raycastEllipse(origin, direction, this);
