import { MAX_TRIES } from "../constants/general";
import type { Shape } from "../types";
import { Circle, Ellipse, Line, Polygon, Rect, vec2 } from "./math";
import { Vec2 } from "./Vec2";

<<<<<<< HEAD
interface Collider {
    center: Vec2;
    /**
     * This function needs to return the furthest point of the collider in the given direction.
     * @param direction - The direction to search in.
     */
    support(direction: Vec2): Vec2;
}

class CircleCollider implements Collider {
    center: Vec2;
    radius: number;

    constructor(center: Vec2, radius: number) {
        this.center = center;
        this.radius = radius;
    }
    set(center: Vec2, radius: number): this {
        this.center = center;
        this.radius = radius;
        return this;
    }

    support(direction: Vec2): Vec2 {
        const s = new Vec2(direction.x, direction.y);
        Vec2.unit(s, s);
        Vec2.scale(s, this.radius, s);
        Vec2.add(s, this.center, s);
        return s;
    }
}

class EllipseCollider implements Collider {
    center: Vec2;
    radiusX: number;
    radiusY: number;
    angle: number;

    constructor(center: Vec2, radiusX: number, radiusY: number, angle: number) {
        this.center = center;
        this.radiusX = radiusX;
        this.radiusY = radiusY;
        this.angle = angle;
    }
    set(center: Vec2, radiusX: number, radiusY: number, angle: number): this {
        this.center = center;
        this.radiusX = radiusX;
        this.radiusY = radiusY;
        this.angle = angle;
        return this;
    }

    support(direction: Vec2): Vec2 {
        // Axis aligned
        if (this.angle === 0.0) {
            let axis = new Vec2(direction.x, direction.y);
            Vec2.unit(axis, axis);
            Vec2.scalec(axis, this.radiusX, this.radiusY, axis);
            Vec2.add(axis, this.center, axis);
            return axis;
        }
        // Rotated
        else {
            let axis = new Vec2(direction.x, direction.y);
            Vec2.rotateByAngle(axis, -this.angle, axis);
            Vec2.unit(axis, axis);
            Vec2.scalec(axis, this.radiusX, this.radiusY, axis);
            Vec2.rotateByAngle(axis, this.angle, axis);
            Vec2.add(axis, this.center, axis);
            return axis;
        }
    }
}

class PolygonCollider implements Collider {
    vertices: Vec2[];
    center: Vec2;

    constructor(vertices: Vec2[]) {
        this.vertices = vertices;
        this.center = this.vertices[0];
    }
    set(vertices: Vec2[]): this {
        this.vertices = vertices;
        this.center = this.vertices[0];
        return this;
    }

    support(direction: Vec2): Vec2 {
        let maxPoint;
        let maxDistance = Number.NEGATIVE_INFINITY;

        let vertex;
        for (let i = 0; i < this.vertices.length; i++) {
            vertex = this.vertices[i];
            const distance = vertex.dot(direction);
            if (distance > maxDistance) {
                maxDistance = distance;
                maxPoint = vertex;
            }
        }

        return maxPoint!;
    }
}

=======
>>>>>>> 4c02a019
function calculateSupport(
    shapeA: Shape,
    shapeB: Shape,
    direction: Vec2,
): Vec2 {
    // Calculate the support vector. This is done by calculating the difference between
    // the furthest points found of the shapes along the given direction.
    const { x: supportAX, y: supportAY } = shapeA.support(direction);
    direction.x *= -1;
    direction.y *= -1;
    const { x: supportBX, y: supportBY } = shapeB.support(direction);
    direction.x *= -1;
    direction.y *= -1;
    return new Vec2(supportAX - supportBX, supportAY - supportBY);
}

function addSupport(
    vertices: Array<Vec2>,
    shapeA: Shape,
    shapeB: Shape,
    direction: Vec2,
): boolean {
    var support: Vec2 = calculateSupport(shapeA, shapeB, direction);
    vertices.push(support);
    // Returns true if both vectors are in the same direction
    return direction.dot(support) >= 0;
}

enum EvolveResult {
    NoIntersection,
    FoundIntersection,
    Evolving,
}

function tripleProduct(a: Vec2, b: Vec2, c: Vec2): Vec2 {
    // AxB = (0, 0, axb)
    // AxBxC = (-axb * c.y, axb * c.x, 0)
    const n = a.x * b.y - a.y * b.x;

    // This vector lies in the same plane as a and b and is perpendicular to c
    return Vec2._fromPool().set(-n * c.y, n * c.x);
}

function evolveSimplex(
    simplex: Vec2[],
    colliderA: Shape,
    colliderB: Shape,
    direction: Vec2,
): EvolveResult {
    switch (simplex.length) {
        case 0: {
            // Zero points, set the direction the center of colliderA
            // towards the center of of colliderB
            direction.x = colliderB.gjkCenter.x - colliderA.gjkCenter.x;
            direction.y = colliderB.gjkCenter.y - colliderA.gjkCenter.y;
            break;
        }
        case 1: {
            // Reverse the direction, to make a line
            direction.x = direction.x *= -1;
            direction.y = direction.y *= -1;
            break;
        }
        case 2: {
            // We now have a line ab. Take the vector ab and the vector a origin
            const ab = Vec2._fromPool().set(
                simplex[1].x - simplex[0].x,
                simplex[1].y - simplex[0].y,
            );
            const a0 = Vec2._fromPool().set(-simplex[0].x, -simplex[0].y);

            // Get the vector perpendicular to ab and a0
            // Then get the vector perpendicular to the result and ab
            const tp = tripleProduct(ab, a0, ab);
            // This is our new direction to form a triangle
            direction.x = tp.x;
            direction.y = tp.y;
            Vec2._returnPool(ab);
            Vec2._returnPool(a0);
            Vec2._returnPool(tp);
            break;
        }
        case 3:
            {
                // We have a triangle, and need to check if it contains the origin
                const c0 = new Vec2(-simplex[2].x, -simplex[2].y);
                const bc = new Vec2(
                    simplex[1].x - simplex[2].x,
                    simplex[1].y - simplex[2].y,
                );
                const ca = new Vec2(
                    simplex[0].x - simplex[2].x,
                    simplex[0].y - simplex[2].y,
                );

                var bcNorm = tripleProduct(ca, bc, bc);
                var caNorm = tripleProduct(bc, ca, ca);

                if (bcNorm.dot(c0) > 0) {
                    // The origin does not lie within the triangle
                    // Remove the first point and look in the direction of bcNorm
                    simplex.splice(0, 1);
                    direction.x = bcNorm.x;
                    direction.y = bcNorm.y;
                }
                else if (caNorm.dot(c0) > 0) {
                    // The origin does not lie within the triangle
                    // Remove the second point and look in the direction of caNorm
                    simplex.splice(1, 1);
                    direction.x = caNorm.x;
                    direction.y = caNorm.y;
                }
                else {
                    // The origin lies within the triangle
                    return EvolveResult.FoundIntersection;
                }
            }
            break;
        default:
            throw Error(
                `Can\'t have s simplex with ${simplex.length} vertices!`,
            );
    }

    // Try to add a new support point to the simplex
    // If successful, continue evolving
    return addSupport(simplex, colliderA, colliderB, direction)
        ? EvolveResult.Evolving
        : EvolveResult.NoIntersection;
}

/**
 * Returns true if the colliders intersect.
 * @param colliderA - The first collider to test
 * @param colliderB - The second collider to test
 *
 * @returns True if the colliders intersect
 */
function gjkIntersects(colliderA: Shape, colliderB: Shape): boolean {
    const vertices: Vec2[] = [];
    let direction = new Vec2();

    var result: EvolveResult = EvolveResult.Evolving;
    while (result === EvolveResult.Evolving) {
        result = evolveSimplex(vertices, colliderA, colliderB, direction);
    }
    return result === EvolveResult.FoundIntersection;
}

enum PolygonWinding {
    Clockwise,
    CounterClockwise,
}

type Edge = {
    distance: number;
    normal: Vec2;
    index: number;
};

/**
 * Returns the edge closest to the origin.
 * @param simplex - The simplex whose edges we will check to find the closest edge to the origin
 * @param winding - The winding order of the simplex
 *
 * @returns The edge closest to the origin.
 */
function findClosestEdge(
    simplex: Vec2[],
    winding: PolygonWinding,
    scratchPt1: Vec2,
    scratchPt2: Vec2,
    scratchPt3: Vec2,
): Edge {
    let minDistance: number = Number.POSITIVE_INFINITY;
    let minNormal = scratchPt1;
    let minIndex = 0;
    let line = scratchPt2;
    let norm = scratchPt3;
    for (let i = 0; i < simplex.length; i++) {
        let j = i + 1;
        if (j >= simplex.length) j = 0;

        Vec2.sub(simplex[j], simplex[i], line);

        // The normal of the edge depends on the polygon winding of the simplex
        switch (winding) {
            case PolygonWinding.Clockwise:
                norm.x = line.y;
                norm.y = -line.x;
                break;
            case PolygonWinding.CounterClockwise:
                norm.x = -line.y;
                norm.y = line.x;
                break;
        }
        Vec2.unit(norm, norm);

        // Only keep the edge closest to the origin
        var dist: number = norm.dot(simplex[i]);
        if (dist < minDistance) {
            minDistance = dist;
            Vec2.copy(norm, minNormal);
            minIndex = j;
        }
    }

    return { distance: minDistance, normal: minNormal, index: minIndex };
}

export type GjkCollisionResult = {
    /**
     * The direction the first shape needs to be moved to resolve the collision
     */
    normal: Vec2;
    /**
     * The distance the first shape needs to be moved to resolve the collision
     */
    distance: number;
};

/**
 * Returns true if the shapes collide
 * @param colliderA - The first collider to test
 * @param colliderB - The second collider to test
 *
 * @returns True if the shapes collide
 */
function getIntersection(
    colliderA: Shape,
    colliderB: Shape,
    simplex: Vec2[],
): GjkCollisionResult | null {
    const EPSILON = 0.00001;
    const s1 = Vec2._fromPool(), s2 = Vec2._fromPool(), s3 = Vec2._fromPool();
    try {
        const e0: number = (simplex[1].x - simplex[0].x)
            * (simplex[1].y + simplex[0].y);
        const e1: number = (simplex[2].x - simplex[1].x)
            * (simplex[2].y + simplex[1].y);
        const e2: number = (simplex[0].x - simplex[2].x)
            * (simplex[0].y + simplex[2].y);
        var winding: PolygonWinding = (e0 + e1 + e2 >= 0)
            ? PolygonWinding.Clockwise
            : PolygonWinding.CounterClockwise;

        let intersection = new Vec2();
        for (let i = 0; i < MAX_TRIES; i++) {
            var edge: Edge = findClosestEdge(simplex, winding, s1, s2, s3);
            // Calculate the difference for the two vertices furthest along the direction of the edge normal
            var support = calculateSupport(colliderA, colliderB, edge.normal);
            // Check distance to the origin
            var distance: number = support.dot(edge.normal);

            Vec2.scale(edge.normal, distance, intersection);

            // If close enough, return if we need to move a distance greater than 0
            if (Math.abs(distance - edge.distance) <= EPSILON) {
                const len = intersection.len();
                if (len != 0) {
                    Vec2.scale(intersection, -1 / len, intersection);
                    return { normal: intersection, distance: len };
                }
                else {
                    return null;
                }
            }
            else {
                simplex.splice(edge.index, 0, support);
            }
        }

        // Return if we need to move a distance greater than 0
        // Since we did more than the maximum amount of iterations, this may not be optimal
        const len = intersection.len();
        if (len != 0) {
            Vec2.scale(intersection, -1 / len, intersection);
            return { normal: intersection, distance: len };
        }
        else {
            return null;
        }
    } finally {
        Vec2._returnPool(s1);
        Vec2._returnPool(s2);
        Vec2._returnPool(s3);
    }
}

/**
 * Returns a collision result if there was a collision
 * @param colliderA - The first collider to test
 * @param colliderB - The second collider to test
 *
 * @returns A collision result or null
 */
function gjkIntersection(
    colliderA: Shape,
    colliderB: Shape,
): GjkCollisionResult | null {
    const vertices: Vec2[] = [];
<<<<<<< HEAD
    let direction = Vec2._fromPool().set(
        colliderB.center.x - colliderA.center.x,
        colliderB.center.y - colliderA.center.y,
=======
    let direction = new Vec2(
        colliderB.gjkCenter.x - colliderA.gjkCenter.x,
        colliderB.gjkCenter.y - colliderA.gjkCenter.y,
>>>>>>> 4c02a019
    );

    var result: EvolveResult = EvolveResult.Evolving;
    while (result === EvolveResult.Evolving) {
        result = evolveSimplex(vertices, colliderA, colliderB, direction);
    }
    Vec2._returnPool(direction);
    if (result !== EvolveResult.FoundIntersection) {
        return null;
    }
    return getIntersection(colliderA, colliderB, vertices);
}

const colliderCache = new WeakMap<Shape, Collider>();

/**
<<<<<<< HEAD
 * Returns a collider for the given shape.
 * @param shape - The shape to get a collider for.
 *
 * @returns
 */
function shapeToCollider(shape: Shape): Collider {
    var cachedCollider = colliderCache.get(shape);
    if (shape instanceof Rect) {
        if (cachedCollider) {
            return (cachedCollider as PolygonCollider).set(shape.points());
        }
        cachedCollider = new PolygonCollider(shape.points());
    }
    else if (shape instanceof Circle) {
        if (cachedCollider) {
            return (cachedCollider as CircleCollider).set(
                shape.center,
                shape.radius,
            );
        }
        cachedCollider = new CircleCollider(shape.center, shape.radius);
    }
    else if (shape instanceof Polygon) {
        if (cachedCollider) {
            return (cachedCollider as PolygonCollider).set(shape.pts);
        }
        cachedCollider = new PolygonCollider(shape.pts);
    }
    else if (shape instanceof Ellipse) {
        if (cachedCollider) {
            return (cachedCollider as EllipseCollider).set(
                shape.center,
                shape.radiusX,
                shape.radiusY,
                shape.angle,
            );
        }
        cachedCollider = new EllipseCollider(
            shape.center,
            shape.radiusX,
            shape.radiusY,
            shape.angle,
        );
    }
    else if (shape instanceof Line) {
        if (cachedCollider) {
            return (cachedCollider as PolygonCollider).set([
                shape.p1,
                shape.p1,
                shape.p2,
                shape.p2,
            ]);
        }
        cachedCollider = new PolygonCollider([
            shape.p1,
            shape.p1,
            shape.p2,
            shape.p2,
        ]);
    }
    else {
        if (cachedCollider) {
            return (cachedCollider as PolygonCollider).set(
                shape.bbox().points(),
            );
        }
        cachedCollider = new PolygonCollider(shape.bbox().points());
    }
    colliderCache.set(shape, cachedCollider);
    return cachedCollider;
}

/**
=======
>>>>>>> 4c02a019
 * Returns true if the shapes collide
 * @param shapeA - The first shape to test
 * @param shapeB - The second shape to test
 *
 * @returns True if the shapes collide
 */
export function gjkShapeIntersects(shapeA: Shape, shapeB: Shape): boolean {
    return gjkIntersects(shapeA, shapeB);
}

/**
 * Returns a collision result if there was a collision
 * @param shapeA - The first shape to test
 * @param shapeB - The second shape to test
 *
 * @returns A collision result or null
 */
export function gjkShapeIntersection(
    shapeA: Shape,
    shapeB: Shape,
): GjkCollisionResult | null {
    return gjkIntersection(shapeA, shapeB);
}<|MERGE_RESOLUTION|>--- conflicted
+++ resolved
@@ -1,117 +1,7 @@
 import { MAX_TRIES } from "../constants/general";
 import type { Shape } from "../types";
-import { Circle, Ellipse, Line, Polygon, Rect, vec2 } from "./math";
 import { Vec2 } from "./Vec2";
 
-<<<<<<< HEAD
-interface Collider {
-    center: Vec2;
-    /**
-     * This function needs to return the furthest point of the collider in the given direction.
-     * @param direction - The direction to search in.
-     */
-    support(direction: Vec2): Vec2;
-}
-
-class CircleCollider implements Collider {
-    center: Vec2;
-    radius: number;
-
-    constructor(center: Vec2, radius: number) {
-        this.center = center;
-        this.radius = radius;
-    }
-    set(center: Vec2, radius: number): this {
-        this.center = center;
-        this.radius = radius;
-        return this;
-    }
-
-    support(direction: Vec2): Vec2 {
-        const s = new Vec2(direction.x, direction.y);
-        Vec2.unit(s, s);
-        Vec2.scale(s, this.radius, s);
-        Vec2.add(s, this.center, s);
-        return s;
-    }
-}
-
-class EllipseCollider implements Collider {
-    center: Vec2;
-    radiusX: number;
-    radiusY: number;
-    angle: number;
-
-    constructor(center: Vec2, radiusX: number, radiusY: number, angle: number) {
-        this.center = center;
-        this.radiusX = radiusX;
-        this.radiusY = radiusY;
-        this.angle = angle;
-    }
-    set(center: Vec2, radiusX: number, radiusY: number, angle: number): this {
-        this.center = center;
-        this.radiusX = radiusX;
-        this.radiusY = radiusY;
-        this.angle = angle;
-        return this;
-    }
-
-    support(direction: Vec2): Vec2 {
-        // Axis aligned
-        if (this.angle === 0.0) {
-            let axis = new Vec2(direction.x, direction.y);
-            Vec2.unit(axis, axis);
-            Vec2.scalec(axis, this.radiusX, this.radiusY, axis);
-            Vec2.add(axis, this.center, axis);
-            return axis;
-        }
-        // Rotated
-        else {
-            let axis = new Vec2(direction.x, direction.y);
-            Vec2.rotateByAngle(axis, -this.angle, axis);
-            Vec2.unit(axis, axis);
-            Vec2.scalec(axis, this.radiusX, this.radiusY, axis);
-            Vec2.rotateByAngle(axis, this.angle, axis);
-            Vec2.add(axis, this.center, axis);
-            return axis;
-        }
-    }
-}
-
-class PolygonCollider implements Collider {
-    vertices: Vec2[];
-    center: Vec2;
-
-    constructor(vertices: Vec2[]) {
-        this.vertices = vertices;
-        this.center = this.vertices[0];
-    }
-    set(vertices: Vec2[]): this {
-        this.vertices = vertices;
-        this.center = this.vertices[0];
-        return this;
-    }
-
-    support(direction: Vec2): Vec2 {
-        let maxPoint;
-        let maxDistance = Number.NEGATIVE_INFINITY;
-
-        let vertex;
-        for (let i = 0; i < this.vertices.length; i++) {
-            vertex = this.vertices[i];
-            const distance = vertex.dot(direction);
-            if (distance > maxDistance) {
-                maxDistance = distance;
-                maxPoint = vertex;
-            }
-        }
-
-        return maxPoint!;
-    }
-}
-
-=======
->>>>>>> 4c02a019
 function calculateSupport(
     shapeA: Shape,
     shapeB: Shape,
@@ -413,15 +303,9 @@
     colliderB: Shape,
 ): GjkCollisionResult | null {
     const vertices: Vec2[] = [];
-<<<<<<< HEAD
     let direction = Vec2._fromPool().set(
-        colliderB.center.x - colliderA.center.x,
-        colliderB.center.y - colliderA.center.y,
-=======
-    let direction = new Vec2(
         colliderB.gjkCenter.x - colliderA.gjkCenter.x,
         colliderB.gjkCenter.y - colliderA.gjkCenter.y,
->>>>>>> 4c02a019
     );
 
     var result: EvolveResult = EvolveResult.Evolving;
@@ -435,85 +319,7 @@
     return getIntersection(colliderA, colliderB, vertices);
 }
 
-const colliderCache = new WeakMap<Shape, Collider>();
-
-/**
-<<<<<<< HEAD
- * Returns a collider for the given shape.
- * @param shape - The shape to get a collider for.
- *
- * @returns
- */
-function shapeToCollider(shape: Shape): Collider {
-    var cachedCollider = colliderCache.get(shape);
-    if (shape instanceof Rect) {
-        if (cachedCollider) {
-            return (cachedCollider as PolygonCollider).set(shape.points());
-        }
-        cachedCollider = new PolygonCollider(shape.points());
-    }
-    else if (shape instanceof Circle) {
-        if (cachedCollider) {
-            return (cachedCollider as CircleCollider).set(
-                shape.center,
-                shape.radius,
-            );
-        }
-        cachedCollider = new CircleCollider(shape.center, shape.radius);
-    }
-    else if (shape instanceof Polygon) {
-        if (cachedCollider) {
-            return (cachedCollider as PolygonCollider).set(shape.pts);
-        }
-        cachedCollider = new PolygonCollider(shape.pts);
-    }
-    else if (shape instanceof Ellipse) {
-        if (cachedCollider) {
-            return (cachedCollider as EllipseCollider).set(
-                shape.center,
-                shape.radiusX,
-                shape.radiusY,
-                shape.angle,
-            );
-        }
-        cachedCollider = new EllipseCollider(
-            shape.center,
-            shape.radiusX,
-            shape.radiusY,
-            shape.angle,
-        );
-    }
-    else if (shape instanceof Line) {
-        if (cachedCollider) {
-            return (cachedCollider as PolygonCollider).set([
-                shape.p1,
-                shape.p1,
-                shape.p2,
-                shape.p2,
-            ]);
-        }
-        cachedCollider = new PolygonCollider([
-            shape.p1,
-            shape.p1,
-            shape.p2,
-            shape.p2,
-        ]);
-    }
-    else {
-        if (cachedCollider) {
-            return (cachedCollider as PolygonCollider).set(
-                shape.bbox().points(),
-            );
-        }
-        cachedCollider = new PolygonCollider(shape.bbox().points());
-    }
-    colliderCache.set(shape, cachedCollider);
-    return cachedCollider;
-}
-
-/**
-=======
->>>>>>> 4c02a019
+/**
  * Returns true if the shapes collide
  * @param shapeA - The first shape to test
  * @param shapeB - The second shape to test
