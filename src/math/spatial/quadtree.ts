import {
    type AreaComp,
    getLocalAreaVersion,
    getRenderAreaVersion,
} from "../../ecs/components/physics/area";
<<<<<<< HEAD
import { getTransformVersion } from "../../ecs/entity/GameObjRaw";
import { isPaused } from "../../ecs/entity/utils";
=======
import {
    getTransformVersion,
    objectTransformNeedsUpdate,
} from "../../ecs/entity/GameObjRaw";
>>>>>>> ba24af49
import { drawRect } from "../../gfx/draw/drawRect";
import type { GameObj } from "../../types";
import { Rect, vec2 } from "../math";
import { calcTransform } from "../various";
import type { Vec2 } from "../Vec2";
import type { BroadPhaseAlgorithm } from ".";

/**
 * A quadtree structure
 */
export class Quadtree implements BroadPhaseAlgorithm {
    bounds: Rect;
    maxObjects: number;
    maxLevels: number;
    level: number;
    nodes: Quadtree[];
    objects: GameObj<AreaComp>[];
    static versionsForObject: Map<GameObj<AreaComp>, [number, number, number]> =
        new Map<GameObj<AreaComp>, [number, number, number]>();

    /**
     * Creates a new quadtree
     * @param bounds - The bounds of this node.
     * @param maxObjects - The maximum amount of objects before triggering a split.
     * @param maxLevels - The maximum amount of levels before no more splits are made.
     * @param level - The current level.
     */
    constructor(
        bounds: Rect,
        maxObjects: number = 8,
        maxLevels: number = 4,
        level: number = 0,
    ) {
        this.bounds = bounds;
        this.maxObjects = maxObjects;
        this.maxLevels = maxLevels;
        this.level = level;
        this.nodes = []; // lt, rt, rb, lb
        this.objects = [];
    }

    /**
     * True if this node is a leaf node.
     */
    get isLeaf() {
        return this.nodes.length === 0;
    }

    /**
     * Splits the node, but doesn't redistribute objects
     */
    subdivide() {
        const level = this.level + 1;
        const width = this.bounds.width / 2;
        const height = this.bounds.height / 2;
        const x = this.bounds.pos.x;
        const y = this.bounds.pos.y;

        const pos = [
            vec2(x, y),
            vec2(x + width, y),
            vec2(x + width, y + height),
            vec2(x, y + height),
        ];

        for (let i = 0; i < 4; i++) {
            this.nodes[i] = new Quadtree(
                new Rect(pos[i], width, height),
                this.maxObjects,
                this.maxLevels,
                level,
            );
        }
    }

    /**
     * Tries to merge and collapse nodes which are no longer overpopulated.
     */
    merge() {
        if (this.nodes.length > 0) {
            let count = this.objects.length;
            let allLeaves = true;
            for (let i = 0; i < 4; i++) {
                this.nodes[i].merge();
                allLeaves &&= this.nodes[i].isLeaf;
                count += this.nodes[i].objects.length;
            }

            if (allLeaves && count <= this.maxObjects) {
                for (let i = 0; i < 4; i++) {
                    this.objects.push(...this.nodes[i].objects);
                }
                this.nodes = [];
            }
        }
    }

    /**
     * Returns the quadrant this rect fits in or -1 if it doesn't fit any quadrant
     * @param rect - The rect to test with.
     *
     * @returns The index of the quadrant fitting the rect completely, or -1 if none.
     */
    getQuadrant(rect: Rect) {
        const boundsCenterX = this.bounds.pos.x + (this.bounds.width / 2);
        const boundsCenterY = this.bounds.pos.y + (this.bounds.height / 2);
        // Left - If the right side is left of the center
        if (rect.pos.x + rect.width < boundsCenterX) {
            // Top Left - If the bottom side is above the center
            if (rect.pos.y + rect.height < boundsCenterY) {
                return 0;
            }
            // Bottom Left - If the top side is below the center
            else if (rect.pos.y >= boundsCenterY) {
                return 3;
            }
        }
        // Right - If the left side is right of the center
        else if (rect.pos.x >= boundsCenterX) {
            // Top Right - If the bottom side is above the center
            if (rect.pos.y + rect.height < boundsCenterY) {
                return 1;
            }
            // Bottom Right - If the top side is below the center
            else if (rect.pos.y >= boundsCenterY) {
                return 2;
            }
        }
        return -1;
    }

    /**
     * Returns the quadrants this rect intersects
     * @param rect - The rect to test with. Note that this rect is assumed to be within the node.
     *
     * @returns the list of quadrant indices
     */
    getQuadrants(rect: Rect): number[] {
        const boundsCenterX = this.bounds.pos.x + (this.bounds.width / 2);
        const boundsCenterY = this.bounds.pos.y + (this.bounds.height / 2);
        const quadrants: number[] = [];

        // Left - The left side is left of the center
        if (rect.pos.x < boundsCenterX) {
            // Top Left - If the top side is above the center
            if (rect.pos.y < boundsCenterY) {
                quadrants.push(0);
            }
            // Bottom Left - If the bottom side is below the center
            if (rect.pos.y + rect.height > boundsCenterY) {
                quadrants.push(3);
            }
        }
        // Right - If the right side is right of the center
        if (rect.pos.x + rect.width > boundsCenterX) {
            // Top Right - If the top side is above the center
            if (rect.pos.y < boundsCenterY) {
                quadrants.push(1);
            }
            // Bottom Right - If the bottom side is below the center
            if (rect.pos.y + rect.height > boundsCenterY) {
                quadrants.push(2);
            }
        }
        return quadrants;
    }

    /**
     * Inserts the object with the given rectangle
     * @param obj - The object to add
     * @param bbox - The bounding box of the object
     */
    insert(obj: GameObj<AreaComp>, bbox: Rect): void {
        // If we reached max objects, subdivide and redistribute
        if (this.objects.length >= this.maxObjects) {
            if (this.nodes.length === 0 && this.level < this.maxLevels) {
                this.subdivide();
                // Redistribute objects
                let j = 0;
                for (let i = 0; i < this.objects.length; i++) {
                    const obj = this.objects[i];
                    const bbox = obj.worldBbox();
                    const index = this.getQuadrant(bbox);
                    if (index !== -1) {
                        this.nodes[index].insert(obj, bbox);
                    }
                    else {
                        this.objects[j++] = obj;
                        Quadtree.versionsForObject.set(obj, [
                            getTransformVersion(obj),
                            getRenderAreaVersion(obj),
                            getLocalAreaVersion(obj),
                        ]);
                    }
                }
                this.objects.length = j;
            }
        }

        // Check if the object fits in a smaller quadrant
        if (this.nodes.length) {
            const index = this.getQuadrant(bbox);

            if (index !== -1) {
                this.nodes[index].insert(obj, bbox);
                return;
            }
        }

        this.objects.push(obj);
        Quadtree.versionsForObject.set(obj, [
            getTransformVersion(obj),
            getRenderAreaVersion(obj),
            getLocalAreaVersion(obj),
        ]);
    }

    /**
     * Add the object
     * @param obj - The object to add
     */
    add(obj: GameObj<AreaComp>) {
        const bbox = obj.worldBbox();
        this.insert(obj, bbox);
    }

    /**
     * Retrieves all objects potentially intersecting the rectangle
     * @param rect - The rect to test with
     *
     * @returns A set of objects potentially intersecting the rectangle
     */
    retrieve(rect: Rect, retrieveCb: (obj: GameObj<AreaComp>) => void): void {
        for (let i = 0; i < this.objects.length; i++) {
            retrieveCb(this.objects[i]);
        }

        if (this.nodes.length) {
            const indices = this.getQuadrants(rect);
            for (let i = 0; i < indices.length; i++) {
                this.nodes[indices[i]].retrieve(rect, retrieveCb);
            }
        }
    }

    /**
     * Removes the object
     * @param obj - The object to remove
     * @param fast - No node collapse if true
     */
    remove(obj: GameObj<AreaComp>, fast = false): boolean {
        let index = this.objects.indexOf(obj);
        if (index != -1) {
            this.objects.splice(index, 1);
            Quadtree.versionsForObject.delete(obj);
            if (!fast) {
                this.merge();
            }
            return true;
        }

        for (let i = 0; i < this.nodes.length; i++) {
            if (this.nodes[i].remove(obj, fast)) {
                if (!fast) {
                    this.merge();
                }
                return true;
            }
        }

        return false;
    }

    /**
     * Updates a single object
     * Note that no testing is done here. Make sure the object needs to be actually updated.
     * @param root - The tree root, since insertion happens from the root
     * @param obj - The object to update
     * @param bbox - The new bounding box
     */
    updateObject(root: Quadtree, obj: GameObj<AreaComp>, bbox: Rect): void {
        this.remove(obj);
        root.insert(obj, bbox);
    }

    /**
     * True if the rectangle is completely outside this node's bounds
     * @param bbox - The bounding box to test
     */
    isOutside(bbox: Rect) {
        return bbox.pos.x + bbox.width < this.bounds.pos.x
            || bbox.pos.y + bbox.height < this.bounds.pos.y
            || bbox.pos.x > this.bounds.pos.x + this.bounds.width
            || bbox.pos.y > this.bounds.pos.y + this.bounds.height;
    }

    /**
     * True if the rectangle is completely outside this node's bounds
     * @param bbox - The bounding box to test
     */
    isInside(bbox: Rect) {
        return bbox.pos.x >= this.bounds.pos.x
            && bbox.pos.y >= this.bounds.pos.y
            && bbox.pos.x + bbox.width <= this.bounds.pos.x + this.bounds.width
            && bbox.pos.y + bbox.height
                <= this.bounds.pos.y + this.bounds.height;
    }

    /**
     * Updates all objects in this node and the objects of its children
     * @param root - The tree root, since insertion happens from the root
     */
    updateNode(orphans: [GameObj<AreaComp>, Rect][]) {
        let i = 0;
        while (i < this.objects.length) {
            const obj = this.objects[i];
            // Check if this world area changed since last frame
            const versions = Quadtree.versionsForObject.get(obj);
            if (
                versions![0] === getTransformVersion(obj)
                && versions![1] === getRenderAreaVersion(obj)
                && versions![2] === getLocalAreaVersion(obj)
            ) {
                i++;
                continue;
            }
            versions![0] = getTransformVersion(obj);
            versions![1] = getRenderAreaVersion(obj);
            versions![2] = getLocalAreaVersion(obj);

            if (objectTransformNeedsUpdate(obj)) {
                calcTransform(obj, obj.transform);
            }

            const bbox = obj.worldBbox();
            // If the object is outside the bounds, remove it and add it to the root later
            if (!this.isInside(bbox)) {
                orphans.push([obj, bbox]);
                this.objects.splice(i, 1);
                continue; // Don't increase i, the object at i was removed
            }
            else if (this.nodes.length > 0) {
                // If the object fits in a quadrant, remove it and add it to the quadrant
                const index = this.getQuadrant(bbox);
                if (index !== -1) {
                    // Use fast without merge, since it may remove the quadrant we are going to add it to
                    this.nodes[index].insert(obj, bbox);
                    this.objects.splice(i, 1);
                    continue; // Don't increase i, the object at i was removed
                }
            }
            i++;
        }
        // Update sub quadrants
        for (let i = 0; i < this.nodes.length; i++) {
            this.nodes[i].updateNode(orphans);
        }
    }

    /**
     * Update this tree
     */
    update() {
        const orphans: [GameObj<AreaComp>, Rect][] = [];
        this.updateNode(orphans);
        // Reinsert all objects that were removed because they went outside the bounds of their quadrant
        for (let i = 0; i < orphans.length; i++) {
            this.insert(orphans[i][0], orphans[i][1]);
        }
    }

    /**
     * Clears this node and collapses it
     */
    clear() {
        this.objects.length = 0;

        // Do we need this? It only makes sense if someone is still holding a reference to a node
        for (var i = 0; i < this.nodes.length; i++) {
            this.nodes[i].clear();
        }

        this.nodes = [];
    }

    /**
     * Gathers all collision pairs in this node and child nodes
     * @param ancestorObjects - Objects in one of the node's ancestors
     * @param pairs - The pairs being gathered
     */
    gatherPairs(
        ancestorObjects: Array<GameObj<AreaComp>>,
        pairCb: (obj1: GameObj<AreaComp>, obj2: GameObj<AreaComp>) => void,
    ) {
        // The objects in this node potentially collide with each other
        for (let i = 0; i < this.objects.length; i++) {
            if (!isValidCollisionObject(this.objects[i])) continue;
            // Note that we don't create doubles, since j = i + 1
            for (let j = i + 1; j < this.objects.length; j++) {
                if (isValidCollisionObject(this.objects[j])) {
                    pairCb(this.objects[i], this.objects[j]);
                }
            }
        }

        // The objects in this node potentially collide with ancestor objects
        for (let i = 0; i < this.objects.length; i++) {
            if (!isValidCollisionObject(this.objects[i])) continue;
            // Note that we don't create doubles, since the lists are disjoint
            for (let j = 0; j < ancestorObjects.length; j++) {
                if (isValidCollisionObject(ancestorObjects[j])) {
                    pairCb(this.objects[i], ancestorObjects[j]);
                }
            }
        }

        // Check child nodes if any
        if (this.nodes.length) {
            // Add the local objects to the ancestors
            ancestorObjects = ancestorObjects.concat(this.objects);
            for (let i = 0; i < this.nodes.length; i++) {
                this.nodes[i].gatherPairs(ancestorObjects, pairCb);
            }
        }
    }

    iterPairs(
        pairCb: (obj1: GameObj<AreaComp>, obj2: GameObj<AreaComp>) => void,
    ): void {
        this.gatherPairs([], pairCb);
    }
}

export class ResizingQuadtree implements BroadPhaseAlgorithm {
    root: Quadtree;
    constructor(
        bounds: Rect,
        maxObjects: number = 8,
        maxLevels: number = 4,
    ) {
        this.root = new Quadtree(bounds, maxObjects, maxLevels, 0);
    }

    add(obj: GameObj<AreaComp>): void {
        const increaseLevel = (node: Quadtree) => {
            node.level++;
            for (const n of node.nodes) {
                increaseLevel(n);
            }
        };
        const bbox = obj.worldBbox();
        const isLeft = bbox.pos.x < this.root.bounds.pos.x;
        // Note: Even though an object can be so large that it extends to the right as well, we prioritize left
        const isRight = !isLeft
            && bbox.pos.x + bbox.width
                > this.root.bounds.pos.x + this.root.bounds.width;
        const isCenter = !(isLeft || isRight);
        const isTop = bbox.pos.y < this.root.bounds.pos.y;
        // Note: Even though an object can be so large that it extends to the bottom as well, we prioritize top
        const isBottom = !isTop
            && bbox.pos.y + bbox.height
                > this.root.bounds.pos.y + this.root.bounds.height;
        const isMiddle = !(isTop || isBottom);
        if (isTop && (isLeft || isCenter)) {
            /**
             * X X O => N N
             * O O O    N O
             * O O O
             */
            // New bounds
            const bounds = new Rect(
                this.root.bounds.pos.sub(
                    this.root.bounds.width,
                    this.root.bounds.height,
                ),
                this.root.bounds.width * 2,
                this.root.bounds.height * 2,
            );
            // Create new root
            const node = new Quadtree(
                bounds,
                this.root.maxObjects,
                this.root.maxLevels,
                0,
            );
            // Subdivide top level
            node.subdivide();
            // Replace bottom right node with old root
            increaseLevel(this.root);
            node.nodes[2] = this.root;
            // Replace root with new node
            this.root = node;

            // Retry
            return this.add(obj);
        }
        else if (isLeft && (isMiddle || isBottom)) {
            /**
             * O O O => N O
             * X O O    N N
             * X O O
             */
            // New bounds
            const bounds = new Rect(
                this.root.bounds.pos.sub(this.root.bounds.width, 0),
                this.root.bounds.width * 2,
                this.root.bounds.height * 2,
            );
            // Create new root
            const node = new Quadtree(
                bounds,
                this.root.maxObjects,
                this.root.maxLevels,
                0,
            );
            // Subdivide top level
            node.subdivide();
            // Replace top right node with old root
            increaseLevel(this.root);
            node.nodes[1] = this.root;
            // Replace root with new node
            this.root = node;

            // Retry
            return this.add(obj);
        }
        else if (isRight && (isTop || isMiddle)) {
            /**
             * O O X => N N
             * O O X    O N
             * O O O
             */
            // New bounds
            const bounds = new Rect(
                this.root.bounds.pos.sub(0, this.root.bounds.height),
                this.root.bounds.width * 2,
                this.root.bounds.height * 2,
            );
            // Create new root
            const node = new Quadtree(
                bounds,
                this.root.maxObjects,
                this.root.maxLevels,
                0,
            );
            // Subdivide top level
            node.subdivide();
            // Replace bottom left node with old root
            increaseLevel(this.root);
            node.nodes[3] = this.root;
            // Replace root with new node
            this.root = node;

            // Retry
            return this.add(obj);
        }
        else if (isBottom && (isCenter || isRight)) {
            /**
             * O O O => O N
             * O O O    N N
             * O X X
             */
            // New bounds
            const bounds = new Rect(
                this.root.bounds.pos,
                this.root.bounds.width * 2,
                this.root.bounds.height * 2,
            );
            // Create new root
            const node = new Quadtree(
                bounds,
                this.root.maxObjects,
                this.root.maxLevels,
                0,
            );
            // Subdivide top level
            node.subdivide();
            // Replace bottom left node with old root
            increaseLevel(this.root);
            node.nodes[0] = this.root;
            // Replace root with new node
            this.root = node;

            // Retry
            return this.add(obj);
        }
        else {
            this.root.insert(obj, bbox);
        }
    }

    remove(obj: GameObj<AreaComp>): void {
        this.root.remove(obj);
        // TODO: If it can shrink, shrink. Not the best idea though, as this can oscillate
    }

    clear(): void {
        this.root.clear();
    }

    update(): void {
        const orphans: [GameObj<AreaComp>, Rect][] = [];
        this.root.updateNode(orphans);
        // Reinsert all objects that were removed because they went outside the bounds of their quadrant
        for (let i = 0; i < orphans.length; i++) {
            this.add(orphans[i][0]);
        }
    }

    iterPairs(
        pairCb: (obj1: GameObj<AreaComp>, obj2: GameObj<AreaComp>) => void,
    ): void {
        this.root.iterPairs(pairCb);
    }

    get bounds() {
        return this.root.bounds;
    }

    get nodes() {
        return this.root.nodes;
    }

    retrieve(rect: Rect, retrieveCb: (obj: GameObj<AreaComp>) => void) {
        return this.root.retrieve(rect, retrieveCb);
    }
}

export function makeQuadtree(
    pos: Vec2,
    width: number,
    height: number,
    maxObjects: number = 8,
    maxLevels: number = 4,
    resizing: boolean = false,
) {
    if (resizing) {
        return new ResizingQuadtree(
            new Rect(pos, width, height),
            maxObjects,
            maxLevels,
        );
    }
    else {
        return new Quadtree(
            new Rect(pos, width, height),
            maxObjects,
            maxLevels,
            0,
        );
    }
}

function isValidCollisionObject(obj: GameObj) {
    return obj.exists() && (obj.isSensor || obj.has("body")) && !isPaused(obj);
}<|MERGE_RESOLUTION|>--- conflicted
+++ resolved
@@ -3,15 +3,12 @@
     getLocalAreaVersion,
     getRenderAreaVersion,
 } from "../../ecs/components/physics/area";
-<<<<<<< HEAD
-import { getTransformVersion } from "../../ecs/entity/GameObjRaw";
+
 import { isPaused } from "../../ecs/entity/utils";
-=======
 import {
     getTransformVersion,
     objectTransformNeedsUpdate,
 } from "../../ecs/entity/GameObjRaw";
->>>>>>> ba24af49
 import { drawRect } from "../../gfx/draw/drawRect";
 import type { GameObj } from "../../types";
 import { Rect, vec2 } from "../math";
