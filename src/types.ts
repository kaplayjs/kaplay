--- conflicted
+++ resolved
@@ -46,10 +46,6 @@
 } from "./components/";
 import type { ParticlesComp, ParticlesOpt, EmitterOpt } from "./components/draw/particles";
 import type { FontData } from "./fonts";
-<<<<<<< HEAD
-import type { RaycastHit, RaycastResult, ShapeType, Vec2 } from "./math";
-import type { NavMesh } from "./math/navigationmesh";
-=======
 import type { FrameBuffer, Texture } from "./gfx";
 import type {
     Circle,
@@ -57,6 +53,7 @@
     Ellipse,
     Line,
     Mat4,
+    Point,
     Polygon,
     Quad,
     RaycastHit,
@@ -66,7 +63,7 @@
     ShapeType,
     Vec2,
 } from "./math";
->>>>>>> edf3bb4c
+import type { NavMesh } from "./math/navigationmesh";
 import type { Event, EventController, EventHandler } from "./utils";
 
 export type {
@@ -2759,6 +2756,10 @@
      * @group Math
      */
     NavMesh: typeof NavMesh;
+    /**
+     * @group Math
+     */
+    Point: typeof Point;
     /**
      * @group Math
      */
@@ -5019,116 +5020,6 @@
     | Color;
 
 /**
- * @group Math
- */
-<<<<<<< HEAD
-export declare class Rect {
-    pos: Vec2;
-    width: number;
-    height: number;
-    constructor(pos: Vec2, width: number, height: number);
-    static fromPoints(p1: Vec2, p2: Vec2): Rect;
-    center(): Vec2;
-    points(): [Vec2, Vec2, Vec2, Vec2];
-    transform(m: Mat4): Polygon;
-    bbox(): Rect;
-    area(): number;
-    clone(): Rect;
-    distToPoint(p: Vec2): number;
-    sdistToPoint(p: Vec2): number;
-    collides(shape: ShapeType): boolean;
-    contains(point: Vec2): boolean;
-    raycast(origin: Vec2, direction: Vec2): RaycastResult;
-    random(): Vec2;
-}
-
-/**
- * @group Math
- */
-export declare class Line {
-    p1: Vec2;
-    p2: Vec2;
-    constructor(p1: Vec2, p2: Vec2);
-    transform(m: Mat4): Line;
-    bbox(): Rect;
-    area(): number;
-    clone(): Line;
-    collides(shape: ShapeType): boolean;
-    contains(point: Vec2): boolean;
-    raycast(origin: Vec2, direction: Vec2): RaycastResult;
-    random(): Vec2;
-}
-
-/**
- * @group Math
- */
-export declare class Circle {
-    center: Vec2;
-    radius: number;
-    constructor(pos: Vec2, radius: number);
-    transform(m: Mat4): Ellipse;
-    bbox(): Rect;
-    area(): number;
-    clone(): Circle;
-    collides(shape: ShapeType): boolean;
-    contains(point: Vec2): boolean;
-    raycast(origin: Vec2, direction: Vec2): RaycastResult;
-    random(): Vec2;
-}
-
-/**
- * @group Math
- */
-export declare class Ellipse {
-    center: Vec2;
-    radiusX: number;
-    radiusY: number;
-    constructor(pos: Vec2, rx: number, ry: number);
-    transform(m: Mat4): Ellipse;
-    bbox(): Rect;
-    area(): number;
-    clone(): Ellipse;
-    collides(shape: ShapeType): boolean;
-    contains(point: Vec2): boolean;
-    raycast(origin: Vec2, direction: Vec2): RaycastResult;
-}
-
-/**
- * @group Math
- */
-export declare class Polygon {
-    pts: Vec2[];
-    constructor(pts: Vec2[]);
-    transform(m: Mat4): Polygon;
-    bbox(): Rect;
-    area(): number;
-    clone(): Polygon;
-    collides(shape: ShapeType): boolean;
-    contains(point: Vec2): boolean;
-    raycast(origin: Vec2, direction: Vec2): RaycastResult;
-    random(): Vec2;
-}
-
-/**
- * @group Math
- */
-export declare class Point {
-    pt: Vec2;
-    constructor(pt: Vec2);
-    transform(m: Mat4): Point;
-    bbox(): Rect;
-    area(): number;
-    clone(): Point;
-    collides(shape: ShapeType): boolean;
-    contains(point: Vec2): boolean;
-    raycast(origin: Vec2, direction: Vec2): RaycastResult;
-    random(): Vec2;
-}
-=======
-export type Point = Vec2;
->>>>>>> edf3bb4c
-
-/**
  * @group Components
  */
 export interface Comp {
