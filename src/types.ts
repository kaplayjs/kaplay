import type {
    App,
    ButtonBinding,
    ButtonBindingDevice,
    ButtonsDef,
} from "./app";
import type {
    AsepriteData,
    Asset,
    BitmapFontData,
    initAssets,
    LoadBitmapFontOpt,
    LoadSpriteOpt,
    LoadSpriteSrc,
    ShaderData,
    SoundData,
    SpriteAtlasData,
    SpriteData,
    Uniform,
} from "./assets";
import type { FontData } from "./assets/font";
import type { AudioCtx, AudioPlay, AudioPlayOpt } from "./audio";
import type {
    AgentComp,
    AgentCompOpt,
    AnchorComp,
    AnimateComp,
    AnimateCompOpt,
    AreaComp,
    AreaCompOpt,
    AreaEffectorComp,
    AreaEffectorCompOpt,
    BodyComp,
    BodyCompOpt,
    BuoyancyEffectorComp,
    BuoyancyEffectorCompOpt,
    CircleComp,
    CircleCompOpt,
    ColorComp,
    ConstantForceComp,
    ConstantForceCompOpt,
    DoubleJumpComp,
    FakeMouseComp,
    FakeMouseOpt,
    FixedComp,
    FollowComp,
    HealthComp,
    LayerComp,
    LifespanCompOpt,
    MaskComp,
    NamedComp,
    OffScreenComp,
    OffScreenCompOpt,
    OpacityComp,
    OutlineComp,
    PathfinderComp,
    PathfinderCompOpt,
    PatrolComp,
    PatrolCompOpt,
    PlatformEffectorComp,
    PlatformEffectorCompOpt,
    PointEffectorComp,
    PointEffectorCompOpt,
    PolygonComp,
    PolygonCompOpt,
    PosComp,
    RectComp,
    RectCompOpt,
    RotateComp,
    ScaleComp,
    SentryCandidates,
    SentryComp,
    SentryCompOpt,
    ShaderComp,
    SpriteComp,
    SpriteCompOpt,
    StateComp,
    StayComp,
    SurfaceEffectorComp,
    SurfaceEffectorCompOpt,
    TextComp,
    TextCompOpt,
    TextInputComp,
    TileComp,
    TileCompOpt,
    TimerComp,
    UVQuadComp,
    ZComp,
} from "./components/";
import type { EllipseComp } from "./components/draw/ellipse";
import type {
    EmitterOpt,
    ParticlesComp,
    ParticlesOpt,
} from "./components/draw/particles";
import type {
    BoomOpt,
    Game,
    GameObjEventMap,
    GameObjEventNames,
    LevelOpt,
    SceneDef,
    SceneName,
    TupleWithoutFirst,
} from "./game";
import type {
    AppGfxCtx,
    DrawBezierOpt,
    DrawCircleOpt,
    DrawCurveOpt,
    DrawLineOpt,
    DrawLinesOpt,
    DrawRectOpt,
    DrawSpriteOpt,
    DrawTextOpt,
    DrawTriangleOpt,
    FormattedText,
    FrameBuffer,
    LineCap,
    LineJoin,
    Texture,
} from "./gfx";
import type { GjkCollisionResult } from "./math";
import type { Color, RGBAValue, RGBValue } from "./math/color";
import type {
    Circle,
    Ellipse,
    Line,
    Mat23,
    Mat4,
    Point,
    Polygon,
    Quad,
    RaycastResult,
    Rect,
    RNG,
    StepPosition,
    Vec2,
} from "./math/math";
import type { NavMesh } from "./math/navigationmesh";
import type { KEvent, KEventController, KEventHandler } from "./utils/";

/**
 * Sensitive KAPLAY data
 */
export type KAPLAYInternal = {
    k: KAPLAYCtx;
    globalOpt: KAPLAYOpt;
    gfx: AppGfxCtx;
    game: Game;
    app: App;
    assets: ReturnType<typeof initAssets>;
    fontCacheCanvas: HTMLCanvasElement | null;
    fontCacheC2d: CanvasRenderingContext2D | null;
    debug: Debug;
    audio: AudioCtx;
    pixelDensity: number;
    canvas: HTMLCanvasElement;
    gscale: number;
    kaSprite: Asset<SpriteData>;
    boomSprite: Asset<SpriteData>;
};

/**
 * Context handle that contains every kaboom function.
 *
 * @group Start
 */
export interface KAPLAYCtx<
    TButtonDef extends ButtonsDef = {},
    TButton extends string = string,
> {
    /**
     * Internal data that should not be accessed directly.
     *
     * @readonly
     * @group Misc
     */
    _k: KAPLAYInternal;
    /**
     * Assemble a game object from a list of components, and add it to the game,
     *
     * @example
     * ```js
     * const player = add([
     *     // List of components, each offers a set of functionalities
     *     sprite("mark"),
     *     pos(100, 200),
     *     area(),
     *     body(),
     *     health(8),
     *     // Plain strings are tags, a quicker way to let us define behaviors for a group
     *     "player",
     *     "friendly",
     *     // Components are just plain objects, you can pass an object literal as a component.
     *     {
     *         dir: LEFT,
     *         dead: false,
     *         speed: 240,
     *     },
     * ]);
     *
     * // .jump is provided by body()
     * player.jump();

     * // .moveTo is provided by pos()
     * player.moveTo(300, 200);
     *
     * // .onUpdate() is on every game object, it registers an event that runs every frame
     * player.onUpdate(() => {
     *     // .move() is provided by pos()
     *     player.move(player.dir.scale(player.speed));
     * });
     *
     * // .onCollide is provided by area()
     * player.onCollide("tree", () => {
     *     destroy(player);
     * });
     * ```
    *
    * @param comps - List of components to add to the game object, or a game object made with {@link make `make()`}.
    * @returns The added game object that contains all properties and methods each component offers.
    * @group Game Obj
    */
    add<T>(comps?: CompList<T> | GameObj<T>): GameObj<T>;
    /**
     * Create a game object like add(), but not adding to the scene.
     *
     * @param comps - List of components to add to the game object.
     *
     * @example
     * ```js
     * const label = make([
     *     rect(100, 20),
     * ]);
     *
     * // Add a new text to the label
     * label.add([
     *     text("Hello, world!"),
     * ]);
     *
     * // Add game object to the scene
     * // Now it will render
     * add(label);
     * ```
     *
     * @returns The created game object that contains all properties and methods each component offers.
     * @since v3000.1
     * @group Game Obj
     */
    make<T>(comps?: CompList<T>): GameObj<T>;
    /**
     * Remove and re-add the game obj, without triggering add / destroy events.
     *
     * @param obj - The game object to re-add.
     *
     * @example
     * ```js
     * // Common way to use this is to have one sprite overlap another sprite, and use readd() to have the bottom sprite on top of the other.
     *
     * // Create two sprites.
     * const greenBean = add([
     *     sprite("bean"),
     *     pos(200,140),
     *     color(255, 255, 255),
     *     area(),
     * ]);
     *
     * // This bean will overlap the green bean.
     * const purpleBean = add([
     *     sprite("bean"),
     *     pos(230,140),
     *     color(255, 0, 255),
     *     area(),
     * ]);
     *
     * // Example 1: simply call readd() on the target you want on top.
     * readd(greenBean);
     *
     * // Example 2: using onClick() or other functions with readd().
     * // If you comment out the first example, and use this readd() with a function like onClick(), you
     * can keep switching which sprite is above the other ( click on edge of face ).
     *
     * purpleBean.onClick(() => {
     *     readd(greenBean);
     * });
     *
     * greenBean.onClick(() => {
     *     readd(purpleBean);
     * });
     * ```
     * @returns The re-added game object.
     * @since v3001.0
     * @group Game Obj
     */
    readd(obj: GameObj): GameObj;
    /**
     * Get a list of all game objs with certain tag.
     *
     * @param tag - The tag to search for. Use "*" to get all objects.
     * @param opts - Additional options.
     *
     * @example
     * ```js
     * // get a list of all game objs with tag "bomb"
     * const allBombs = get("bomb");
     *
     * // To get all objects use "*"
     * const allObjs = get("*");
     *
     * // Recursively get all children and descendents
     * const allObjs = get("*", { recursive: true });
     * ```
     *
     * @returns A list of game objects that have the tag.
     * @since v2000.0
     * @group Game Obj
     */
    get<T = any>(tag: Tag | Tag[], opts?: GetOpt): GameObj<T>[];
    /**
     * Get a list of game objects in an advanced way.
     *
     * @param opt - The query options.
     *
     * @example
     * ```js
     * const bean = k.add(["friend", "bean"]);
     * const bean2 = k.add(["friend", "bean"]);
     * const bag = k.add(["friend", "bag"]);
     *
     * // get bean
     * query({
     *     include: "bean",
     * }) // will return [bean, bean2];
     *
     * // get all friends excluding bean
     * query({
     *     include: "friend",
     *     exclude: "bean",
     * }); // will return [bag]
     *
     * ```
     *
     * @group Game Obj
     */
    query(opt: QueryOpt): GameObj[];
    /**
     * Remove the game obj.
     *
     * @param obj - The game object to remove.
     *
     * @example
     * ```js
     * // every time bean collides with anything with tag "fruit", remove it
     * bean.onCollide("fruit", (fruit) => {
     *     destroy(fruit);
     * });
     * ```
     *
     * @group Game Obj
     */
    destroy(obj: GameObj): void;
    /**
     * Remove all game objs with certain tag.
     *
     * @param tag - The tag to search for.
     *
     * @example
     * ```js
     * // destroy all objects with tag "bomb" when you click one
     * onClick("bomb", () => {
     *     destroyAll("bomb");
     * });
     * ```
     *
     * @group Game Obj
     */
    destroyAll(tag: Tag): void;
    /**
     * Set the position of a Game Object.
     *
     * @param x - The x position to set.
     * @param y - The y position to set.
     *
     * @example
     * ```js
     * // This game object will draw a "bean" sprite at (100, 200)
     * add([
     *     pos(100, 200),
     *     sprite("bean"),
     * ]);
     * ```
     *
     * @returns The position comp.
     * @since v2000.0
     * @group Components
     */
    pos(x: number, y: number): PosComp;
    pos(xy: number): PosComp;
    pos(p: Vec2): PosComp;
    pos(): PosComp;
    /**
     * Set the scale of a Game Object.
     *
     * @param x - The x scale to set.
     * @param y - The y scale to set.
     *
     * @example
     * ```js
     * // scale uniformly with one value
     * add([
     *     sprite("bean"),
     * 	   scale(3),
     * ]);
     *
     * // scale with x & y values. In this case, scales more horizontally.
     * add([
     *     sprite("bean"),
     * 	   scale(3, 1),
     * ]);
     *
     *  // scale with vec2(x,y).
     * bean.scale = vec2(2,4);
     *
     * ```
     *
     * @returns The scale comp.
     * @since v2000.0
     * @group Components
     */
    scale(x: number, y: number): ScaleComp;
    scale(xy: number): ScaleComp;
    scale(s: Vec2): ScaleComp;
    scale(): ScaleComp;
    /**
     * Rotates a Game Object (in degrees).
     *
     * @param a - The angle to rotate by. Defaults to 0.
     *
     * @example
     * ```js
     * let bean = add([
     *     sprite("bean"),
     *     rotate(),
     * ])
     *
     * // bean will be upside down!
     * bean.angle = 180
     * ```
     * @returns The rotate comp.
     * @since v2000.0
     * @group Components
     */
    rotate(a?: number): RotateComp;
    /**
     * Sets the color of a Game Object (rgb 0-255).
     *
     * @param r - The red value to set.
     * @param g - The green value to set.
     * @param b - The blue value to set.
     *
     * @example
     * ```js
     * // blue frog
     * add([
     *     sprite("bean"),
     *     color(0, 0, 255),
     * ]);
     * ```
     *
     * @returns The color comp.
     * @since v2000.0
     * @group Components
     */
    color(r: number, g: number, b: number): ColorComp;
    color(c: Color): ColorComp;
    color(rgb: [number, number, number]): ColorComp;
    color(c: string): ColorComp;
    color(): ColorComp;
    /**
     * Sets the opacity of a Game Object (0.0 - 1.0).
     *
     * @param o - The opacity value to set.
     *
     * @example
     * ```js
     * const bean = add([
     *     sprite("bean"),
     *     opacity(0.5) // Make bean 50% transparent
     * ])
     *
     * // Make bean invisible
     * bean.opacity = 0
     *
     * // Make bean fully visible
     * bean.opacity = 1
     * ```
     *
     * @returns The opacity comp.
     * @since v2000.0
     * @group Components
     */
    opacity(o?: number): OpacityComp;
    /**
     * Attach and render a sprite to a Game Object.
     *
     * @param spr - The sprite to render.
     * @param opt - Options for the sprite component. See {@link SpriteCompOpt `SpriteCompOpt`}.
     *
     * @example
     * ```js
     * // minimal setup
     * add([
     *     sprite("bean"),
     * ])
     *
     * // with options
     * const bean = add([
     *     sprite("bean", {
     *         // start with animation "idle"
     *         anim: "idle",
     *     }),
     * ])
     *
     * // play / stop an anim
     * bean.play("jump")
     * bean.stop()
     *
     * // manually setting a frame
     * bean.frame = 3
     * ```
     *
     * @returns The sprite comp.
     * @since v2000.0
     * @group Components
     */
    sprite(
        spr: string | SpriteData | Asset<SpriteData>,
        opt?: SpriteCompOpt,
    ): SpriteComp;
    /**
     * Attach and render a text to a Game Object.
     *
     * @param txt - The text to display.
     * @param opt - Options for the text component. See {@link TextCompOpt}.
     *
     * @example
     * ```js
     * // a simple score counter
     * const score = add([
     *     text("Score: 0"),
     *     pos(24, 24),
     *     { value: 0 },
     * ])
     *
     * player.onCollide("coin", () => {
     *     score.value += 1
     *     score.text = "Score:" + score.value
     * })
     *
     * // with options
     * add([
     *     pos(24, 24),
     *     text("ohhi", {
     *         size: 48, // 48 pixels tall
     *         width: 320, // it'll wrap to next line when width exceeds this value
     *         font: "sans-serif", // specify any font you loaded or browser built-in
     *     }),
     * ])
     * ```
     *
     * @returns The text comp.
     * @since v2000.0
     * @group Components
     */
    text(txt?: string, opt?: TextCompOpt): TextComp;
    /**
     * Attach and render a polygon to a Game Object.
     *
     * @param pts - The points to render the polygon.
     * @param opt - Options for the polygon component. See {@link PolygonCompOpt `PolygonCompOpt`}.
     *
     * @example
     * ```js
     * // Make a square the hard way
     * add([
     *     pos(80, 120),
     *     polygon([vec2(0,0), vec2(50,0), vec2(50,50), vec2(0,50)]),
     *     outline(4),
     *     area(),
     * ])
     * ```
     *
     * @returns The polygon comp.
     * @since v3001.0
     * @group Components
     */
    polygon(pts: Vec2[], opt?: PolygonCompOpt): PolygonComp;
    /**
     * Attach and render a rectangle to a Game Object.
     *
     * @param w - The width of the rectangle.
     * @param h - The height of the rectangle.
     * @param opt - Options for the rectangle component. See {@link RectCompOpt `RectCompOpt`}.
     *
     * @example
     * ```js
     * const obstacle = add([
     *     pos(80, 120),
     *     rect(20, 40),
     *     outline(4),
     *     area(),
     * ])
     * ```
     *
     * @returns The rectangle component.
     * @group Components
     */
    rect(w: number, h: number, opt?: RectCompOpt): RectComp;
    /**
     * Attach and render a circle to a Game Object.
     *
     * @param radius - The radius of the circle.
     * @param opt - Options for the circle component. See {@link CircleCompOpt `CircleCompOpt`}.
     *
     * @example
     * ```js
     * add([
     *     pos(80, 120),
     *     circle(16),
     * ])
     * ```
     *
     * @returns The circle comp.
     * @since v2000.0
     * @group Components
     */
    circle(radius: number, opt?: CircleCompOpt): CircleComp;
    /**
     * Attach and render an ellipse to a Game Object.
     *
     * @param radiusX - The radius of the ellipse on the x-axis.
     * @param radiusY - The radius of the ellipse on the y-axis.
     *
     * @example
     * ```js
     * add([
     *     pos(80, 120),
     *     ellipse(16, 8),
     * ])
     * ```
     *
     * @returns The ellipse comp.
     * @since v2000.0
     * @group Components
     */
    ellipse(radiusX: number, radiusY: number): EllipseComp;
    /**
     * Attach and render a UV quad to a Game Object.
     *
     * @param w - The width of the quad.
     * @param h - The height of the quad.
     *
     * @example
     * ```js
     * add([
     *     uvquad(width(), height()),
     *     shader("spiral"),
     * ])
     * ```
     *
     * @returns The UV quad comp.
     * @since v2000.0
     * @group Components
     */
    uvquad(w: number, h: number): UVQuadComp;
    /**
     * Attach a collider area from shape and enables collision detection in a Game Object.
     *
     * @param opt - Options for the area component. See {@link AreaCompOpt `AreaCompOpt`}.
     *
     * @example
     * ```js
     * // Automatically generate area information from the shape of render
     * const player = add([
     *     sprite("bean"),
     *     area(),
     * ])
     *
     * // Die if player collides with another game obj with tag "tree"
     * player.onCollide("tree", () => {
     *     destroy(player)
     *     go("lose")
     * })
     *
     * // Check for collision manually every frame instead of registering an event
     * player.onUpdate(() => {
     *     if (player.isColliding(bomb)) {
     *         score += 1
     *     }
     * })
     * ```
     *
     * @returns The area comp.
     * @since v2000.0
     * @group Components
     */
    area(opt?: AreaCompOpt): AreaComp;
    /**
     * Anchor point for render (default "topleft").
     *
     * @param o - The anchor point to set.
     *
     * @example
     * ```js
     * // set anchor to "center" so it'll rotate from center
     * add([
     *     rect(40, 10),
     *     rotate(45),
     *     anchor("center"),
     * ])
     * ```
     *
     * @returns The anchor comp.
     * @since v2000.0
     * @group Components
     */
    anchor(o: Anchor | Vec2): AnchorComp;
    /**
     * Determines the draw order for objects on the same layer. Object will be drawn on top if z value is bigger.
     *
     * @param z - The z value to set.
     *
     * @example
     * ```js
     * const bean = add([
     *    sprite("bean"),
     *    pos(100, 100),
     *    z(10), // Bean has a z value of 10
     * ])
     *
     * // Mark has a z value of 20, so he will always be drawn on top of bean
     * const mark = add([
     *   sprite("mark"),
     *   pos(100, 100),
     *   z(20),
     * ])
     *
     * bean.z = 30 // Bean now has a higher z value, so it will be drawn on top of mark
     * ```
     *
     * @returns The z comp.
     * @since v2000.0
     * @group Components
     */
    z(z: number): ZComp;
    /**
     * Determines the layer for objects. Object will be drawn on top if the layer index is higher.
     *
     * @param name - The layer name to set.
     *
     * @example
     * ```js
     * // Define layers
     * layers(["background", "game", "foreground"], "game")
     *
     * const bean = add([
     *     sprite("bean"),
     *     pos(100, 100),
     *     layer("background"),
     * ])
     *
     * // Mark is in a higher layer, so he will be drawn on top of bean
     * const mark = add([
     *     sprite("mark"),
     *     pos(100, 100),
     *     layer("game"),
     * ])
     *
     * bean.layer("foreground") // Bean is now in the foreground layer and will be drawn on top of mark
     *
     * @returns The layer comp.
     * @since v3001.0
     * @group Layer
     */
    layer(name: string): LayerComp;
    /**
     * Give an object an outline. Doesn't support sprite or text components.
     *
     * @param width - The width of the outline.
     * @param color - The color of the outline.
     * @param opacity - The opacity of the outline.
     * @param join - -The line join style.
     * @param miterLimit - The miter limit ratio.
     * @param cap -The line cap style.
     *
     * @example
     * ```js
     * // Add an outline to a rectangle
     *
     * add([
     *    rect(40, 40),
     *    outline(4),
     * ]);
     * ```
     *
     * @returns The outline comp.
     * @since v2000.0
     * @group Components
     */
    outline(
        width?: number,
        color?: Color,
        opacity?: number,
        join?: LineJoin,
        miterLimit?: number,
        cap?: LineCap,
    ): OutlineComp;
    /**
     * Attach a particle emitter to a Game Object.
     *
     * @param popt - The options for the particles.
     * @param eopt - The options for the emitter.
     *
     * @example
     * ```js
     * // beansplosion
     *
     * // create the emitter
     * const emitter = add([
     *     pos(center()),
     *     particles({
     *         max: 100,
     *         speed: [75, 100],
     *         lifeTime: [0.75,1.0],
     *         angle: [0, 360],
     *         opacities: [1.0, 0.0],
     *         texture: getSprite("bean").tex,   // texture of a sprite
     *         quads: getSprite("bean").frames,  // frames of a sprite
     *     }, {
     *         direction: 0,
     *         spread: 360,
     *     }),
     * ])
     *
     * onUpdate(() => {
     *     emitter.emit(1)
     * })
     * ```
     *
     * @returns The particles comp.
     * @since v3001.0
     * @group Components
     */
    particles(popt: ParticlesOpt, eopt: EmitterOpt): ParticlesComp;
    /**
     * Physical body that responds to gravity. Requires "area" and "pos" comp. This also makes the object "solid".
     *
     * @param opt - Options for the body component. See {@link BodyCompOpt `BodyCompOpt`}.
     *
     * @example
     * ```js
     * // bean jumpy
     * const bean = add([
     *     sprite("bean"),
     *     // body() requires "pos" and "area" component
     *     pos(),
     *     area(),
     *     body(),
     * ])
     *
     * // when bean is grounded, press space to jump
     * // check out #BodyComp for more methods
     * onKeyPress("space", () => {
     *     if (bean.isGrounded()) {
     *         bean.jump()
     *     }
     * })
     *
     * // run something when bean falls and hits a ground
     * bean.onGround(() => {
     *     debug.log("oh no!")
     * })
     * ```
     *
     * @returns The body comp.
     * @since v2000.0
     * @group Components
     */
    body(opt?: BodyCompOpt): BodyComp;
    /**
     * Applies a force on a colliding object in order to make it move along the collision tangent vector.
     * Good for conveyor belts.
     *
     * @param opt - Options for the surface effector component. See {@link SurfaceEffectorCompOpt `SurfaceEffectorCompOpt`}.
     *
     * @example
     * ```js
     * loadSprite("belt", "/sprites/jumpy.png")
     *
     * // conveyor belt
     * add([
     *     pos(center()),
     *     sprite("belt"),
     *     rotate(90),
     *     area(),
     *     body({ isStatic: true }),
     *     surfaceEffector({
     *         speed: 50,
     *     })
     * ])
     * ```
     *
     * @returns The surface effector comp.
     * @since v3001.0
     * @group Components
     */
    surfaceEffector(opt: SurfaceEffectorCompOpt): SurfaceEffectorComp;
    /**
     * Applies a force on a colliding object.
     * Good to apply anti-gravity, wind or water flow.
     *
     * @param opt - Options for the area effector component. See {@link AreaEffectorCompOpt `AreaEffectorCompOpt`}.
     *
     * @returns The area effector comp.
     * @since v3001.0
     * @group Components
     */
    areaEffector(opt: AreaEffectorCompOpt): AreaEffectorComp;
    /**
     * Applies a force on a colliding object directed towards this object's origin.
     * Good to apply magnetic attraction or repulsion.
     *
     * @param opt - Options for the point effector component. See {@link PointEffectorCompOpt `PointEffectorCompOpt`}.
     *
     * @returns The point effector comp.
     * @since v3001.0
     * @group Components
     */
    pointEffector(opt: PointEffectorCompOpt): PointEffectorComp;
    /**
     * The platform effector makes it easier to implement one way platforms
     * or walls. This effector is typically used with a static body, and it
     * will only be solid depending on the direction the object is traveling from.
     *
     * @param opt - Options for the platform effector component. See {@link PlatformEffectorCompOpt `PlatformEffectorCompOpt`}.
     *
     * @returns The platform effector comp.
     * @since v3001.0
     * @group Components
     */
    platformEffector(opt?: PlatformEffectorCompOpt): PlatformEffectorComp;
    /**
     * Applies an upwards force (force against gravity) to colliding objects depending on the fluid density and submerged area.
     * Good to apply constant thrust.
     *
     * @param opt - Options for the buoyancy effector component. See {@link BuoyancyEffectorCompOpt `BuoyancyEffectorCompOpt`}.
     *
     * @returns The buoyancy effector comp.
     * @since v3001.0
     * @group Components
     */
    buoyancyEffector(opt: BuoyancyEffectorCompOpt): BuoyancyEffectorComp;
    /**
     * Applies a constant force to the object.
     * Good to apply constant thrust.
     *
     * @param opt - Options for the constant force component. See {@link ConstantForceCompOpt `ConstantForceCompOpt`}.
     *
     * @returns The constant force comp.
     * @since v3001.0
     * @group Components
     */
    constantForce(opt: ConstantForceCompOpt): ConstantForceComp;
    /**
     * Enables double jump.
     *
     * @requires {@link body `body()`}
     * @param numJumps - The number of jumps allowed. Defaults to 1.
     *
     * @returns The double jump comp.
     * @since v3000.0
     * @group Components
     */
    doubleJump(numJumps?: number): DoubleJumpComp;
    /**
     * Move towards a direction infinitely, and destroys when it leaves game view.
     *
     * @requires {@link pos `pos()`}
     * @param dir - The direction to move towards.
     * @param speed - The speed to move at.
     *
     * @example
     * ```js
     * // enemy throwing feces at player
     * const projectile = add([
     *     sprite("feces"),
     *     pos(enemy.pos),
     *     area(),
     *     move(player.pos.angle(enemy.pos), 1200),
     *     offscreen({ destroy: true }),
     * ])
     * ```
     *
     * @returns The move comp.
     * @since v2000.0
     * @group Components
     */
    move(dir: number | Vec2, speed: number): EmptyComp;
    /**
     * Control the behavior of object when it goes out of view.
     *
     * @param opt - Options for the offscreen component. See {@link OffScreenCompOpt `OffScreenCompOpt`}.
     *
     * @example
     * ```js
     * add([
     *     pos(player.pos),
     *     sprite("bullet"),
     *     offscreen({ destroy: true }),
     *     "projectile",
     * ]);
     * ```
     *
     * @returns The offscreen comp.
     * @since v2000.2
     * @group Components
     */
    offscreen(opt?: OffScreenCompOpt): OffScreenComp;
    /**
     * Follow another game obj's position.
     *
     * @param obj - The game obj to follow.
     * @param offset - The offset to follow at.
     *
     * @example
     * ```js
     * const bean = add(...)
     *
     * add([
     *     sprite("bag"),
     *     pos(),
     *     follow(bean) // Follow bean's position
     * ]);
     *
     * // Using offset
     * const target = add(...)
     *
     * const mark = add([
     *   sprite("mark"),
     *   pos(),
     *   follow(target, vec2(32, 32)) // Follow target's position with an offset
     * ])
     *
     * mark.follow.offset = vec2(64, 64) // Change the offset
     * ```
     *
     * @returns The follow comp.
     * @since v2000.0
     * @group Components
     */
    follow(obj: GameObj | null, offset?: Vec2): FollowComp;
    /**
     * Custom shader to manipulate sprite.
     *
     * @param id - The shader id.
     * @param uniform - The uniform to pass to the shader.
     *
     * @returns The shader comp.
     * @since v2000.0
     * @group Components
     */
    shader(id: string, uniform?: Uniform | (() => Uniform)): ShaderComp;
    /**
     * Get input from the user and store it in the nodes text property, displaying it with the text component and allowing other functions to access it.
     *
     * @param hasFocus - Whether the text input should have focus.
     * @param maxInputLength - The maximum length of the input.
     *
     * @example
     * ```js
     * const obj = add([
     *     text(""),
     *     textInput(),
     * ])
     *
     * obj.hasFocus = false
     * debug.log(obj.text) // oh no i cant see my new text since it was disabled
     * ```
     *
     * @returns The text input comp.
     * @since v3001.0
     * @group Components
     */
    textInput(hasFocus?: boolean, maxInputLength?: number): TextInputComp;
    /**
     * Enable timer related functions like wait(), loop(), tween() on the game object.
     *
     * @param maxLoopsPerFrame - The maximum number of loops per frame.
     *
     * @example
     * ```js
     * const obj = add([
     *     timer(),
     * ])
     *
     * obj.wait(2, () => { ... })
     * obj.loop(0.5, () => { ... })
     * obj.tween(obj.pos, mousePos(), 0.5, (p) => obj.pos = p, easings.easeOutElastic)
     * ```
     *
     * @returns The timer comp.
     * @since v2000.0
     * @group Components
     */
    timer(maxLoopsPerFrame?: number): TimerComp;
    /**
     * Make a game obj unaffected by camera or parent object transforms, and render at last.
     * Useful for UI elements.
     *
     * @example
     * ```js
     * // this will be be fixed on top left and not affected by camera
     * const score = add([
     *     text(0),
     *     pos(12, 12),
     *     fixed(),
     * ])
     * ```
     *
     * @returns The fixed comp.
     * @since v2000.0
     * @group Components
     */
    fixed(): FixedComp;
    /**
     * Don't get destroyed on scene switch. Only works in objects attached to root.
     *
     * @param scenesToStay - The scenes to stay in. By default it stays in all scenes.
     *
     * @example
     * ```js
     * player.onCollide("bomb", () => {
     *     // spawn an explosion and switch scene, but don't destroy the explosion game obj on scene switch
     *     add([
     *         sprite("explosion", { anim: "burst", }),
     *         stay(),
     *         lifespan(1),
     *     ])
     *     go("lose", score)
     * })
     * ```
     *
     * @returns The stay comp.
     * @since v2000.0
     * @group Components
     */
    stay(scenesToStay?: string[]): StayComp;
    /**
     * Handles health related logic and events.
     *
     * @param hp - The initial health points.
     * @param maxHP - The maximum health points.
     *
     * @example
     * ```js
     * const player = add([
     *     health(3),
     * ])
     *
     * player.onCollide("bad", (bad) => {
     *     player.hurt(1)
     *     bad.hurt(1)
     * })
     *
     * player.onCollide("apple", () => {
     *     player.heal(1)
     * })
     *
     * player.on("hurt", () => {
     *     play("ouch")
     * })
     *
     * // triggers when hp reaches 0
     * player.on("death", () => {
     *     destroy(player)
     *     go("lose")
     * })
     * ```
     *
     * @returns The health comp.
     * @since v2000.0
     * @group Components
     */
    health(hp: number, maxHP?: number): HealthComp;
    /**
     * Destroy the game obj after certain amount of time
     *
     * @param time - The time to live.
     * @param options - Options for the lifespan component. See {@link LifespanCompOpt `LifespanCompOpt`}.
     *
     * @example
     * ```js
     * // spawn an explosion, destroy after 1 seconds, start fading away after 0.5 second
     * add([
     *     sprite("explosion", { anim: "burst", }),
     *     lifespan(1, { fade: 0.5 }),
     * ])
     * ```
     *
     * @returns The lifespan comp.
     * @since v2000.0
     * @group Components
     */
    lifespan(time: number, options?: LifespanCompOpt): EmptyComp;
    /**
     * Names an game obj.
     *
     * @param name - The name to set.
     *
     * @returns The named comp.
     * @since v3001.0
     * @group Components
     */
    named(name: string): NamedComp;
    /**
     * Finite state machine.
     *
     * @param initialState - The initial state.
     * @param stateList - The list of states.
     *
     * @example
     * ```js
     * const enemy = add([
     *     pos(80, 100),
     *     sprite("robot"),
     *     state("idle", ["idle", "attack", "move"]),
     * ])
     *
     * // this callback will run once when enters "attack" state
     * enemy.onStateEnter("attack", () => {
     *     // enter "idle" state when the attack animation ends
     *     enemy.play("attackAnim", {
     *         // any additional arguments will be passed into the onStateEnter() callback
     *         onEnd: () => enemy.enterState("idle", rand(1, 3)),
     *     })
     *     checkHit(enemy, player)
     * })
     *
     * // this will run once when enters "idle" state
     * enemy.onStateEnter("idle", (time) => {
     *     enemy.play("idleAnim")
     *     wait(time, () => enemy.enterState("move"))
     * })
     *
     * // this will run every frame when current state is "move"
     * enemy.onStateUpdate("move", () => {
     *     enemy.follow(player)
     *     if (enemy.pos.dist(player.pos) < 16) {
     *         enemy.enterState("attack")
     *     }
     * })
     * ```
     *
     * @returns The state comp.
     * @since v2000.1
     * @group Components
     */
    state(initialState: string, stateList?: string[]): StateComp;
    /**
     * state() with pre-defined transitions.
     *
     * @param initialState - The initial state.
     * @param stateList - The list of states.
     * @param transitions - The transitions between states.
     *
     * @example
     * ```js
     * const enemy = add([
     *     pos(80, 100),
     *     sprite("robot"),
     *     state("idle", ["idle", "attack", "move"], {
     *         "idle": "attack",
     *         "attack": "move",
     *         "move": [ "idle", "attack" ],
     *     }),
     * ])
     *
     * // this callback will only run once when enter "attack" state from "idle"
     * enemy.onStateTransition("idle", "attack", () => {
     *     checkHit(enemy, player)
     * })
     * ```
     *
     * @returns The state comp.
     * @since v2000.2
     * @group Components
     */
    state(
        initialState: string,
        stateList: string[],
        transitions: Record<string, string | string[]>,
    ): StateComp;
    /**
     * @deprecated since v3001.0
     * @requires {@link opacity `opacity()`}
     *
     * Fade object in.
     *
     * Uses opacity for finding what to fade into and to set opacity during fade animation.
     *
     * @returns An empty comp.
     * @since v3000.0
     * @group Components
     */
    fadeIn(time: number): Comp;
    /**
     * Mask all children object render.
     *
     * @param maskType - The type of mask to use.
     *
     * @returns The mask comp.
     * @since v3001.0
     * @group Components
     */
    mask(maskType?: Mask): MaskComp;
    /**
     * Specifies the FrameBuffer the object should be drawn on.
     *
     * @param canvas - The FrameBuffer to draw on.
     *
     * @example
     * ```js
     * // Draw on another canvas
     * let canvas = makeCanvas(width(), height());
     *
     * let beanOnCanvas = add([
     *     sprite("bean"),
     *     drawon(canvas.fb),
     * ]);
     * ```
     *
     * @returns The drawon comp.
     * @since v3000.0
     * @group Components
     */
    drawon(canvas: FrameBuffer): Comp;
    /**
     * A tile on a tile map.
     *
     * @param opt - Options for the tile component. See {@link TileCompOpt `TileCompOpt`}.
     *
     * @returns The tile comp.
     * @since v3000.0
     * @group Components
     */
    tile(opt?: TileCompOpt): TileComp;
    /**
     * An agent which can finds it way on a tilemap.
     *
     * @param opt - Options for the agent component. See {@link AgentCompOpt `AgentCompOpt`}.
     *
     * @returns The agent comp.
     * @since v3000.0
     * @group Components
     */
    agent(opt?: AgentCompOpt): AgentComp;
    /**
     * A component to animate properties.
     *
     * @param opt - Options for the animate component. See {@link AnimateCompOpt `AnimateCompOpt`}.
     *
     * @example
     * ```js
     * let movingBean = add([
     *       sprite("bean"),
     *       pos(50, 150),
     *       anchor("center"),
     *       animate(),
     * ]);
     *
     * // Moving right to left using ping-pong
     * movingBean.animate("pos", [vec2(50, 150), vec2(150, 150)], {
     *     duration: 2,
     *     direction: "ping-pong",
     * });
     * ```
     *
     * @returns The animate comp.
     * @since v3001.0
     * @group Components
     */
    animate(opt?: AnimateCompOpt): AnimateComp;
    /**
     * A fake mouse that follows the mouse position and triggers events.
     *
     * [Guide about fake mouse](https://v4000.kaplayjs.com/guides/fake_mouse/)
     *
     * @param opt - Options for the fake mouse comp. See {@link FakeMouseOpt `FakeMouseOpt`}.
     *
     * @returns The fake mouse comp.
     * @since v3001.0
     * @group Components
     */
    fakeMouse(opt?: FakeMouseOpt): FakeMouseComp;
    /**
     * Serializes the animation to plain objects
     *
     * @param obj - The game obj to serialize.
     *
     * @returns The serialized animation.
     * @since v3001.0
     * @group Components
     */
    serializeAnimation(obj: GameObj, name: string): Animation;
    /**
     * A sentry which reacts to objects coming into view.
     *
     * @returns The sentry comp.
     * @since v3001.0
     * @group Components
     */
    sentry(candidates: SentryCandidates, opt?: SentryCompOpt): SentryComp;
    /**
     * A patrol which can follow waypoints to a goal.
     *
     * @since v3001.0
     * @group Components
     */
    patrol(opts: PatrolCompOpt): PatrolComp;
    /**
     * A navigator pathfinder which can calculate waypoints to a goal.
     *
     * @since v3001.0
     * @group Components
     */
    pathfinder(opts: PathfinderCompOpt): PathfinderComp;
    /**
     * Create a raycast.
     *
     * @since v3001.0
     * @group Math
     */
    raycast(origin: Vec2, direction: Vec2, exclude?: string[]): RaycastResult;
    /**
     * Register an event on all game objs with certain tag.
     *
     * @param tag - The tag to listen for.
     * @param action - The function to run when the event is triggered.
     *
     * @example
     * ```js
     * // a custom event defined by body() comp
     * // every time an obj with tag "bomb" hits the floor, destroy it and addKaboom()
     * on("ground", "bomb", (bomb) => {
     *     destroy(bomb)
     *     addKaboom(bomb.pos)
     * })
     *
     * // a custom event can be defined manually
     * // by passing an event name, a tag, and a callback function
     * // if you want any tag, use a tag of "*"
     * on("talk", "npc", (npc, message) => {
     *     npc.add([
     *         text(message),
     *         pos(0, -50),
     *         lifespan(2),
     *         opacity(),
     *     ])
     * });
     *
     * onKeyPress("space", () => {
     *     // the trigger method on game objs can be used to trigger a custom event
     *     npc.trigger("talk", "Hello, KAPLAY!");
     * });
     *
     * ```
     *
     * @returns The event controller.
     * @since v2000.0
     * @group Events
     */
    on<Ev extends GameObjEventNames | (string & {})>(
        event: Ev,
        tag: Tag,
        action: (
            obj: GameObj,
            ...args: TupleWithoutFirst<GameObjEventMap[Ev]>
        ) => void,
    ): KEventController;
    /**
     * Register an event that runs at a fixed framerate.
     *
     * @param action - The function to run when the event is triggered.
     *
     * @returns The event controller.
     * @since v3001.0
     * @group Events
     */
    onFixedUpdate(action: () => void): KEventController;
    onFixedUpdate(tag: Tag, action: (obj: GameObj) => void): KEventController;
    /**
     * Register an event that runs every frame (~60 times per second) for all game objs with certain tag.
     *
     * @param tag - The tag to listen for.
     * @param action - The function to run when the event is triggered.
     *
     * @example
     * ```js
     * // move every "tree" 120 pixels per second to the left, destroy it when it leaves screen
     * // there'll be nothing to run if there's no "tree" obj in the scene
     * onUpdate("tree", (tree) => {
     *     tree.move(-120, 0)
     *     if (tree.pos.x < 0) {
     *         destroy(tree)
     *     }
     * })
     * ```
     *
     * @returns The event controller.
     * @since v2000.1
     * @group Events
     */
    onUpdate(tag: Tag, action: (obj: GameObj) => void): KEventController;
    /**
     * Register an event that runs every frame (~60 times per second).
     *
     * @param action - The function to run when the event is triggered.
     *
     * @example
     * ```js
     * // This will run every frame
     * onUpdate(() => {
     *     debug.log("ohhi")
     * })
     * ```
     *
     * @returns The event controller.
     * @since v2000.1
     * @group Events
     */
    onUpdate(action: () => void): KEventController;
    /**
     * Register an event that runs every frame (~60 times per second) for all game objs with certain tag (this is the same as onUpdate but all draw events are run after update events, drawXXX() functions only work in this phase).
     *
     * @param tag - The tag to listen for.
     * @param action - The function to run when the event is triggered.
     *
     * @returns The event controller.
     * @since v2000.1
     * @group Events
     */
    onDraw(tag: Tag, action: (obj: GameObj) => void): KEventController;
    /**
     * Register an event that runs every frame (~60 times per second) (this is the same as onUpdate but all draw events are run after update events, drawXXX() functions only work in this phase).
     *
     * @example
     * ```js
     * onDraw(() => {
     *     drawLine({
     *         p1: vec2(0),
     *         p2: mousePos(),
     *         color: rgb(0, 0, 255),
     *     })
     * })
     * ```
     *
     * @returns The event controller.
     * @since v2000.1
     * @group Events
     */
    onDraw(action: () => void): KEventController;
    /**
<<<<<<< HEAD
     * Register an event that runs when an object with the provided tag is added.
     * 
     * @param tag - The tag for which the event runs. 
     * @param action - The function that runs when an object is added.
     * 
     * @example
     * ```js
     * // This will run when the object is added.
     * onAdd("player", () => {
     *     debug.log("ohhi")
     * })
     * 
     * add([
     *     pos(),
     *     "player"
     * ])
     * ```
     * 
     * @returns {@link KEventController `KEventController`}.
=======
     * Register an event that runs when a game obj with certain tag is created.
     *
     * @param tag - The tag to listen for.
     * @param action - The function to run when the event is triggered.
     *
     * @returns The event controller.
     * @since v2000.0
>>>>>>> 3d5e9d7f
     * @group Events
     */
    onAdd(tag: Tag, action: (obj: GameObj) => void): KEventController;
    /**
<<<<<<< HEAD
     * Register an event that runs when an object is added
     * 
     * @param action - The callback that runs when an object is added.
     * 
     * @example
     * ```js
     * // This will run when the object is added.
     * onAdd(() => {
     *     debug.log("ohhi")
     * })
     * 
     * add([
     *     pos(),
     * ])
     * ```
     * 
     * @returns {@link KEventController `KEventController`}.
=======
     * Register an event that runs when a game obj is created.
     *
     * @param action - The function to run when the event is triggered.
     *
     * @returns The event controller.
     * @since v2000.0
>>>>>>> 3d5e9d7f
     * @group Events
     */
    onAdd(action: (obj: GameObj) => void): KEventController;
    /**
<<<<<<< HEAD
     * Register an event that runs when an object with the provided tag is destroyed.
     * 
     * @param tag - The tag for which the event runs. 
     * @param action - The function that runs when an object is destroyed.
     * 
     * @example
     * ```js
     * // This will run when the tagged object is destroyed.
     * onDestroy("bean", () => {
     *     debug.log("ohbye")
     * })
     * 
     * let player = add([
     *     pos(),
     *     "bean"
     * ])
     * 
     * // Destroy the tagged object
     * destroy(player)
     * ```
     * 
     * @returns {@link KEventController `KEventController`}.
=======
     * Register an event that runs when a game obj with certain tag is destroyed.
     *
     * @param tag - The tag to listen for.
     * @param action - The function to run when the event is triggered.
     *
     * @returns The event controller.
     * @since v2000.0
>>>>>>> 3d5e9d7f
     * @group Events
     */
    onDestroy(tag: Tag, action: (obj: GameObj) => void): KEventController;
    /**
<<<<<<< HEAD
     * Register an event that runs when an object is destroyed.
     * 
     * @param action - The function that runs when an object is destroyed.
     * 
     * @example
     * ```js
     * // This will run when the object is destroyed.
     * onDestroy(() => {
     *     debug.log("ohbye")
     * })
     * 
     * let ghosty = add([
     *     pos(),
     * ])
     * 
     * // Destroy the object
     * destroy(ghosty)
     * ```
     * 
     * @returns {@link KEventController `KEventController`}.
=======
     * Register an event that runs when a game obj is destroyed.
     *
     * @param action - The function to run when the event is triggered.
     *
     * @returns The event controller.
>>>>>>> 3d5e9d7f
     * @group Events
     */
    onDestroy(action: (obj: GameObj) => void): KEventController;
    /**
     * Register an event that runs when all assets finished loading.
     *
     * @param action - The function to run when the event is triggered.
     *
     * @example
     * ```js
     * const bean = add([
     *     sprite("bean"),
     * ])
     *
     * // certain assets related data are only available when the game finishes loading
     * onLoad(() => {
     *     debug.log(bean.width)
     * })
     * ```
<<<<<<< HEAD
     * 
     * @returns {@link KEventController `KEventController`} or undefined.
=======
     *
     * @returns The event controller.
     * @since v2000.1
>>>>>>> 3d5e9d7f
     * @group Events
     */
    onLoad(action: () => void): KEventController | undefined;
    /**
     * Register an event that runs once for each asset that failed to load,
     * after all others have completed.
     *
     * @param action The function to run when the event is triggered.
     *
     * @example
     * ```js
     * // this will not load
     * loadSprite("bobo", "notavalidURL");
     *
     * // process the error
     * // you decide whether to ignore it, or throw an error and halt the game
     * onLoadError((name, asset) => {
     *     debug.error(`${name} failed to load: ${asset.error}`);
     * })
     * ```
     *
     * @returns The event controller.
     * @since v3001.0
     * @group Events
     */
    onLoadError(
        action: (name: string, failedAsset: Asset<any>) => void,
    ): KEventController | undefined;
    /**
     * Register an event that runs every frame when assets are initially loading. Can be used to draw a custom loading screen.
     * 
     * @param action - The function that runs when assets are loading.
     * 
     * @example
     * ```
     * // progress bar
     * onLoading((progress) => {
     *     // Background of the bar
     *     drawRect({
     *         width: 240,
     *         height: 40,
     *         pos: center().add(-120,0),
     *         color: BLACK,
     *         anchor: `left,
     *     })
     *     // Progress of the bar
     *     drawRect({
     *         width: map(progress, 0, 1, 0, 220),
     *         height: 32,
     *         pos: center().add(-116, 0),
     *         color: BLUE,
     *         anchor: `left
     *     })
     * })
     * ```
     *
<<<<<<< HEAD
     * @returns {@link KEventController `KEventController`}.
=======
     * @param action - The function to run when the event is triggered.
     *
     * @returns The event controller.
>>>>>>> 3d5e9d7f
     * @since v3000.0
     * @group Events
     */
    onLoading(action: (progress: number) => void): KEventController;
    /**
     * Register a custom error handler. Can be used to draw a custom error screen.
     * 
     * @param action - The function that runs when the program errors.
     * 
     * @example
     * ```js
     * // Create custom error handler
     * onError((err) => {
     *     drawRect({
     *         width: width(),
     *         height: height(),
     *         pos: center(),
     *         color: RED,
     *         anchor: `center,
     *     })
     * 
     *     drawText({
     *         text: err.message,
     *         size: 48,
     *         width: width()/2,
     *         anchor: `center`,
     *         align: `center`,
     *         pos: center(),
     *         color: BLACK
     *     })
     * })
     * 
     * // cause common error
     * let pos = add([
     *     pos()
     * ])
     * ```
     *
<<<<<<< HEAD
     * @returns {@link KEventController `KEventController`}.
=======
     * @param action - The function to run when the event is triggered.
     *
     * @returns The event controller.
>>>>>>> 3d5e9d7f
     * @since v3000.0
     * @group Events
     */
    onError(action: (err: Error) => void): KEventController;
    /**
     * Register an event that runs when the canvas resizes.
     * 
     * @param action - The function that runs when the canvas resizes.
     * 
     * @example
     * ```js
     * // create a rectangle with screen size
     * let rectangle = add([
     *     rect(width(), height()),
     *     color(GREEN),
     * ])
     * 
     * // resize the rectangle to screen size
     * onResize(() => {
     *     debug.log(`Old Size: ${rectangle.width}x${rectangle.height}`)
     *     rectangle.width = width()
     *     rectangle.height = height()
     *     debug.log(`New Size: ${rectangle.width}x${rectangle.height}`)
     * })
     * ```
     *
<<<<<<< HEAD
     * @returns {@link KEventController `KEventController`}.
=======
     * @param action - The function to run when the event is triggered.
     *
     * @returns The event controller.
>>>>>>> 3d5e9d7f
     * @since v3000.0
     * @group Events
     */
    onResize(action: () => void): KEventController;
    /**
     * Cleanup function to run when quit() is called.
     * 
     * @param action - The function that runs when quit() is called.
     * 
     * @example
     * ```js
     * // useful externally from KAPLAY
     * onCleanup(() => {
     *     console.log(`ohbye :(`)
     * })
     * 
     * quit()
     * ```
     *
<<<<<<< HEAD
     * @returns {@link KEventController `KEventController`}.
=======
     * @param action - The function to run when the event is triggered.

>>>>>>> 3d5e9d7f
     * @since v3000.0
     * @group Events
     */
    onCleanup(action: () => void): void;
    /**
     * Register an event that runs when a gamepad is connected.
     * 
     * @param action - The function that runs when quit() is called.
     * 
     * @example
     * ```js
     * // watch for a controller connecting
     * onGamepadConnect((gp) => {
     *     debug.log(`ohhi player ${gp.index + 1}`)
     * })
     * ```
     *
<<<<<<< HEAD
     * @returns {@link KEventController `KEventController`}.
=======
     * @param action - The function to run when the event is triggered.
     *
     * @returns The event controller.
>>>>>>> 3d5e9d7f
     * @since v3000.0
     * @group Input
     */
    onGamepadConnect(action: (gamepad: KGamepad) => void): KEventController;
    /**
     * Register an event that runs when a gamepad is disconnected.
     * 
     * @param action - The function that runs when quit() is called.
     * 
     * @example
     * ```js
     * // watch for a controller disconnecting
     * onGamepadDisconnect((gp) => {
     *     debug.log(`ohbye player ${gp.index + 1}`)
     * })
     * ```
     *
<<<<<<< HEAD
     * @returns {@link KEventController `KEventController`}.
=======
     * @param action - The function to run when the event is triggered.
     *
     * @returns The event controller.
>>>>>>> 3d5e9d7f
     * @since v3000.0
     * @group Input
     */
    onGamepadDisconnect(action: (gamepad: KGamepad) => void): KEventController;
    /**
     * Register an event that runs once when 2 game objs with certain tags collides (required to have area() component).
     *
     * @param t1 - The tag of the first game obj.
     * @param t2 - The tag of the second game obj.
     * @param action - The function to run when the event is triggered.
     *
     * @example
     * ```js
     * onCollide("sun", "earth", () => {
     *     addExplosion()
     * })
     * ```
     *
     * @returns The event controller.
     * @since v2000.1
     * @group Events
     */
    onCollide(
        t1: Tag,
        t2: Tag,
        action: (a: GameObj, b: GameObj, col?: Collision) => void,
    ): KEventController;
    /**
     * Register an event that runs every frame when 2 game objs with certain tags collides (required to have area() component).
     *
     * @param t1 - The tag of the first game obj.
     * @param t2 - The tag of the second game obj.
     * @param action - The function to run when the event is triggered.
     *
     * @example
     * ```js
     * onCollideUpdate("sun", "earth", () => {
     *     debug.log("okay this is so hot");
     * })l
     * ```
     *
     * @returns The event controller.
     * @since v3000.0
     * @group Events
     */
    onCollideUpdate(
        t1: Tag,
        t2: Tag,
        action: (a: GameObj, b: GameObj, col?: Collision) => void,
    ): KEventController;
    /**
     * Register an event that runs once frame when 2 game objs with certain tags stops colliding (required to have area() component).
     *
     * @param t1 - The tag of the first game obj.
     * @param t2 - The tag of the second game obj.
     * @param action - The function to run when the event is triggered.
     *
     * @example
     * ```js
     * onCollideEnd("bean", "earth", () => {
     *     debug.log("destroying world in 3... 2... 1...")
     * });
     * ```
     *
     * @returns The event controller.
     * @since v3000.0
     * @group Physics
     */
    onCollideEnd(
        t1: Tag,
        t2: Tag,
        action: (a: GameObj, b: GameObj, col?: Collision) => void,
    ): KEventController;
    /**
     * Register an event that runs when game objs with certain tags are clicked (required to have the area() component).
     *
     * @param tag - The tag to listen for.
     * @param action - The function to run when the event is triggered.
     *
     * @example
     * ```js
     * // click on any "chest" to open
     * onClick("chest", (chest) => chest.open())
     * ```
     *
     * @returns The event controller.
     * @since v2000.1
     * @group Input
     */
    onClick(tag: Tag, action: (a: GameObj) => void): KEventController;
    /**
     * Register an event that runs when users clicks.
     *
     * @param action - The function to run when the event is triggered.
     *
     * @example
     * ```js
     * // click on anywhere to go to "game" scene
     * onClick(() => go("game"));
     * ```
     *
     * @returns The event controller.
     * @since v2000.1
     * @group Events
     */
    onClick(action: () => void): KEventController;
    /**
     * Register an event that runs once when game objs with certain tags are hovered (required to have area() component).
     *
     * @param tag - The tag to listen for.
     * @param action - The function to run when the event is triggered.
     *
     * @returns The event controller.
     * @since v3000.0
     * @group Events
     */
    onHover(tag: Tag, action: (a: GameObj) => void): KEventController;
    /**
     * Register an event that runs every frame when game objs with certain tags are hovered (required to have area() component).
     *
     * @param tag - The tag to listen for.
     * @param action - The function to run when the event is triggered.
     *
     * @example
     * ```js
     * // Rotate bean 90 degrees per second when hovered
     * onHoverUpdate("bean", (bean) => {
     *   bean.angle += dt() * 90
     * });
     * ```
     *
     * @returns The event controller.
     * @since v3000.0
     * @group Events
     */
    onHoverUpdate(tag: Tag, action: (a: GameObj) => void): KEventController;
    /**
     * Register an event that runs once when game objs with certain tags are unhovered (required to have area() component).
     *
     * @param tag - The tag to listen for.
     * @param action - The function to run when the event is triggered.
     *
     * @returns The event controller.
     * @since v3000.0
     * @group Events
     */
    onHoverEnd(tag: Tag, action: (a: GameObj) => void): KEventController;
    /**
     * Register an event that runs every frame when a key is held down.
     *
     * @param key - The key(s) to listen for.
     * @param action - The function to run when the event is triggered.
     *
     * @example
     * ```js
     * // move left by SPEED pixels per frame every frame when left arrow key is being held down
     * onKeyDown("left", () => {
     *     bean.move(-SPEED, 0)
     * });
     * ```
     *
     * @returns The event controller.
     * @since v2000.1
     * @group Input
     */
    onKeyDown(key: Key | Key[], action: (key: Key) => void): KEventController;
    /**
     * Register an event that runs every frame when any key is held down.
     *
     * @param action - The function to run when the event is triggered.
     *
     * @returns The event controller.
     * @since v2000.1
     * @group Input
     */
    onKeyDown(action: (key: Key) => void): KEventController;
    /**
     * Register an event that runs when user presses certain keys.
     *
     * @param k - The key(s) to listen for.
     * @param action - The function to run when the event is triggered.
     *
     * @example
     * ```js
     * // .jump() once when "space" is just being pressed
     * onKeyPress("space", () => {
     *     bean.jump();
     * });
     *
     * onKeyPress(["up", "space"], () => {
     *     bean.jump();
     * });
     * ```
     *
     * @returns The event controller.
     * @since v2000.1
     * @group Input
     */
    onKeyPress(key: Key | Key[], action: (key: Key) => void): KEventController;
    /**
     * Register an event that runs when user presses any key.
     *
     * @param action - The function to run when the event is triggered.
     *
     * @example
     * ```js
     * // Call restart() when player presses any key
     * onKeyPress((key) => {
     *     debug.log(`key pressed ${key}`);
     *     restart();
     * });
     * ```
     *
     * @returns The event controller.
     * @since v3001.0
     * @group Input
     */
    onKeyPress(action: (key: Key) => void): KEventController;
    /**
     * Register an event that runs when user presses certain keys (also fires repeatedly when the keys are being held down).
     *
     * @param k - The key(s) to listen for.
     * @param action - The function to run when the event is triggered.
     *
     * @example
     * ```js
     * // delete last character when "backspace" is being pressed and held
     * onKeyPressRepeat("backspace", () => {
     *     input.text = input.text.substring(0, input.text.length - 1);
     * });
     * ```
     *
     * @returns The event controller.
     * @since v3000.1
     * @group Input
     */
    onKeyPressRepeat(
        k: Key | Key[],
        action: (k: Key) => void,
    ): KEventController;
    onKeyPressRepeat(action: (k: Key) => void): KEventController;
    /**
     * Register an event that runs when user release certain keys.
     * 
     * @param k = The key or keys to watch. See {@link Key `Key`}.
     * @param action - The function that runs when a user releases certain keys
     * 
     * @example
     * ```js
     * // release `a` or `b` keys
     * onKeyRelease([`a`, `b`], (k) => {
     *     debug.log(`Released the ${k} key...`)
     * })
     * ```
     *
<<<<<<< HEAD
     * @returns {@link KEventController `KEventController`}.
=======
     * @param k - The key(s) to listen for.
     * @param action - The function to run when the event is triggered.
     *
     * @returns The event controller.
>>>>>>> 3d5e9d7f
     * @since v2000.1
     * @group Input
     */
    onKeyRelease(k: Key | Key[], action: (k: Key) => void): KEventController;
    /**
     * Register an event that runs when user releases a key.
     * 
     * @param action - The function that runs when a user releases a {@link Key `Key`}.
     * 
     * @example
     * ```js
     * // release a key
     * onKeyRelease((k) => {
     *     debug.log(`Released the ${k} key...`)
     * })
     * ```
     *
     * @returns {@link KEventController `KEventController`}.
     * @since v2000.1
     * @group Input
     */
    onKeyRelease(action: (k: Key) => void): KEventController;
    /**
     * Register an event that runs when user inputs text.
     *
     * @param action - The function to run when the event is triggered.
     *
     * @example
     * ```js
     * // type into input
     * onCharInput((ch) => {
     *     input.text += ch
     * })
     * ```
     *
     * @returns The event controller.
     * @since v2000.1
     * @group Input
     */
    onCharInput(action: (ch: string) => void): KEventController;
    /**
     * Register an event that runs every frame when certain mouse buttons are being held down.
     * 
     * @param button - The mouse button or buttons that are watched. See {@link MouseButton `MouseButton`}.
     * @param action - The function that is run when certain mouse buttons are being held down.
     * 
     * @example
     * ```js
     * // count time with left mouse button down
     * let mouseTime = 0
     * onMouseDown("left", () => {
     *     mouseTime += dt()
     *     debug.log(`Time with mouse down: ${mouseTime})
     * })
     * ```
     *
<<<<<<< HEAD
     * @returns {@link KEventController `KEventController`}.
=======
     * @param btn - The button(s) to listen for.
     *
     * @returns The event controller.
>>>>>>> 3d5e9d7f
     * @since v3001.0
     * @group Input
     */
    onMouseDown(
        btn: MouseButton | MouseButton[],
        action: (m: MouseButton) => void,
    ): KEventController;
    /**
     * Register an event that runs every frame when any mouse button is being held down.
     * 
     * @param action - The function that is run when any mouse button is being held down.
     * 
     * @example
     * ```js
     * // count time with any mouse button down
     * let mouseTime = 0
     * onMouseDown((m) => {
     *     mouseTime += dt()
     *     debug.log(`Time with mouse down: ${mouseTime}`)
     *     debug.log(`Mouse button down: ${m}`)
     * })
     * ```
     *
     * @returns {@link KEventController `KEventController`}.
     * @since v3001.0
     * @group Input
     */
    onMouseDown(action: (m: MouseButton) => void): KEventController;
    /**
     * Register an event that runs when user clicks mouse.
     * 
     * @param action - The function that is run when user clicks a mouse button.
     * 
     * @example
     * ```js
     * // gives cookies on left press, remove on right press
     * let cookies = 0
     * onMousePress(["left", "right"], (m) => {
     *     if (m == "left") {
     *         cookies++
     *     } else {
     *         cookies--
     *     }
     *     debug.log(`Cookies: ${cookies}`)
     * })
     * ```
     *
<<<<<<< HEAD
     * @returns {@link KEventController `KEventController`}.
=======
     * @param action - The function to run when the event is triggered.
     *
     * @returns The event controller.
>>>>>>> 3d5e9d7f
     * @since v3001.0
     * @group Input
     */
    onMousePress(action: (m: MouseButton) => void): KEventController;
    /**
     * Register an event that runs when user clicks mouse.
     * 
     * @param button - The mouse button or buttons that are being watched. See {@link MouseButton `MouseButton`}.
     * @param action - The function that is run what the user clicks a provided mouse button.
     * 
     * @example
     * ```js
     * // gives cookies on any mouse press
     * let cookies = 0
     * onMousePress((m) => {
     *     cookies++
     *     debug.log(`Cookies: ${cookies}`)
     * })
     * ```
     *
     * @returns {@link KEventController `KEventController`}.
     * @since v3001.0
     * @group Input
     */ 
    onMousePress(
        btn: MouseButton | MouseButton[],
        action: (m: MouseButton) => void,
    ): KEventController;
    /**
     * Register an event that runs when user releases mouse.
     * 
     * @param action - The function that is run what the user clicks a provided mouse button.
     * 
     * @example
     * ```js
     * // spawn bean where right mouse is released
     * onMouseRelease("right", (m) => {
     *     debug.log(`${m} released, spawning bean...`)
     *     add([
     *         pos(mousePos()),
     *         sprite("bean"),
     *         anchor("center"),
     *     ])
     * })
     * ```
     *
<<<<<<< HEAD
     * @returns {@link KEventController `KEventController`}.
=======
     * @param action - The function to run when the event is triggered.
     *
     * @returns The event controller.
>>>>>>> 3d5e9d7f
     * @since v3001.0
     * @group Input
     */
    onMouseRelease(action: (m: MouseButton) => void): KEventController;
    /**
     * Register an event that runs when user releases mouse.
     * 
     * @param button - The mouse button or buttons that are being watched. See {@link MouseButton `MouseButton`}.
     * @param action - The function that is run what the user clicks a provided mouse button.
     * 
     * @example
     * ```js
     * // spawn bean where right mouse is released
     * onMouseRelease((m) => {
     *     if (m == "right") {
     *         debug.log(`${m} released, spawning bean...`)
     *         add([
     *             pos(mousePos()),
     *             sprite("bean"),
     *             anchor("center"),
     *         ])
     *     })
     * }
     * ```
     *
     * @returns {@link KEventController `KEventController`}.
     * @since v3001.0
     * @group Input
     */
    onMouseRelease(
        btn: MouseButton | MouseButton[],
        action: (m: MouseButton) => void,
    ): KEventController;
    /**
     * Register an event that runs whenever user move the mouse.
     * 
     * @param action - The function that is run what the user moves the mouse.
     * 
     * @example
     * ```js
     * // runs when the mouse has moved
     * onMouseMove((p, d) => {
     *     bean.pos = p // set bean position to mouse position
     * })
     * ```
     *
<<<<<<< HEAD
     * @returns {@link KEventController `KEventController`}.
=======
     * @param action - The function to run when the event is triggered.
     *
     * @returns The event controller.
>>>>>>> 3d5e9d7f
     * @since v2000.1
     * @group Input
     */
    onMouseMove(action: (pos: Vec2, delta: Vec2) => void): KEventController;
    /**
     * Register an event that runs when a touch starts.
     *
     * @param action - The function to run when the event is triggered.
     *
     * @returns The event controller.
     * @since v2000.1
     * @group Input
     */
    onTouchStart(action: (pos: Vec2, t: Touch) => void): KEventController;
    /**
     * Register an event that runs whenever touch moves.
     *
     * @param action - The function to run when the event is triggered.
     *
     * @returns The event controller.
     * @since v2000.1
     * @group Input
     */
    onTouchMove(action: (pos: Vec2, t: Touch) => void): KEventController;
    /**
     * Register an event that runs when a touch ends.
     *
     * @param action - The function to run when the event is triggered.
     *
     * @returns The event controller.
     * @since v2000.1
     * @group Input
     */
    onTouchEnd(action: (pos: Vec2, t: Touch) => void): KEventController;
    /**
     * Register an event that runs when mouse wheel scrolled.
     *
     * @param action - The function to run when the event is triggered.
     *
     * @example
     * ```js
     * // Zoom camera on scroll
     * onScroll((delta) => {
     *     const zoom = delta.y / 500;
     *     camScale(camScale().add(zoom));
     * });
     * ```
     *
     * @returns The event controller.
     * @since v3000.0
     * @group Input
     */
    onScroll(action: (delta: Vec2) => void): KEventController;
    /**
     * Register an event that runs when tab is hidden.
     * 
     * @param action - The function that is run what the tab is hidden.
     * 
     * @example
     * ```js
     * // spooky ghost
     * let ghosty = add([
     *     pos(center()),
     *     sprite("ghosty"),
     *     anchor("center"),
     * ])
     * 
     * // when switching tabs, this runs
     * onHide(() => {
     *     destroy(ghosty)
     *     add([
     *         text("There was never aa ghosttttt"),
     *         pos(center()),
     *         anchor("center")
     *     ])
     * })
     * ```
     *
<<<<<<< HEAD
     * @returns {@link KEventController `KEventController`}.
=======
     * @returns The event controller.
>>>>>>> 3d5e9d7f
     * @since v3001.0
     * @group Events
     */
    onHide(action: () => void): KEventController;
    /**
     * Register an event that runs when tab is shown.
     * 
     * @param action - The function that is run when the tab is shown.
     * 
     * @example
     * ```js
     * // user has returned to this tab
     * onShow(() => {
     *     burp()
     * })
     * ```
     *
<<<<<<< HEAD
     * @returns {@link KEventController `KEventController`}.
=======
     * @returns The event controller.
>>>>>>> 3d5e9d7f
     * @since v3001.0
     * @group Events
     */
    onShow(action: () => void): KEventController;
    /**
     * Register an event that runs every frame when certain gamepad buttons are held down.
     * 
     * @param button - The specific gamepad button or buttons to watch for when they are held down. See {@link KGamepadButton `KGamepadButton`}.
     * @param action - The function that is run while certain gamepad buttons are held down.
     * 
     * @example
     * ```js
     * // when button is being held down
     * onGamepadButtonDown("rtrigger", (gp) => {
     *     car.addForce(Vec2.fromAngle(car.angle).scale(10))
     * })
     * ```
     *
<<<<<<< HEAD
     * @returns {@link KEventController `KEventController`}.
=======
     * @param btn - The button(s) to listen for.
     * @param action - The function to run when the event is triggered.
     *
     * @return The event controller.
>>>>>>> 3d5e9d7f
     * @since v3001.0
     * @group Input
     */
    onGamepadButtonDown(
        btn: KGamepadButton | KGamepadButton[],
        action: (btn: KGamepadButton, gamepad: KGamepad) => void,
    ): KEventController;
    /**
     * Register an event that runs every frame when any gamepad buttons are held down.
<<<<<<< HEAD
     * 
     * @param action - The function that is run while any gamepad buttons are held down.
     * 
     * @example
     * ```js
     * // when button is being held down
     * onGamepadButtonDown((btn, gp) => {
     *     if (btn == "rtrigger") {
     *         car.addForce(Vec2.fromAngle(car.angle).scale(10))
     *     } else if (btn == "ltrigger") {
     *         car.addForce(Vec2.fromAngle(car.angle).scale(-5))
     *     }
     * })
     * ```
     * 
     * @returns {@link KEventController `KEventController`}.
=======
     *
     * @param action - The function to run when the event is triggered.
     *
     * @returns The event controller.
>>>>>>> 3d5e9d7f
     * @since v3001.0
     * @group Input
     */
    onGamepadButtonDown(
        action: (btn: KGamepadButton, gamepad: KGamepad) => void,
    ): KEventController;
    /**
     * Register an event that runs when user presses certain gamepad button.
     * 
     * @param button - The specific gamepad button or buttons to watch for when they are pressed. See {@link KGamepadButton `KGamepadButton`}.
     * @param action - The function that is run when certain gamepad buttons are pressed.
     * 
     * @example
     * ```js
     * // when user presses button
     * onGamepadButtonPress("south", (btn, gp) => {
     *     player.jump(200)
     * })
     * ```
     *
<<<<<<< HEAD
     * @returns {@link KEventController `KEventController`}.
=======
     * @param btn - The button(s) to listen for.
     * @param action - The function to run when the event is triggered.
     *
     * @returns The event controller.
>>>>>>> 3d5e9d7f
     * @since v3001.0
     * @group Input
     */
    onGamepadButtonPress(
        btn: KGamepadButton | KGamepadButton[],
        action: (btn: KGamepadButton, gamepad: KGamepad) => void,
    ): KEventController;
    /**
     * Register an event that runs when user presses any gamepad button.
     *
<<<<<<< HEAD
     * @param action - The function that is run when any gamepad buttons is pressed.
     * 
     * @example
     * ```js
     * // when user presses button
     * onGamepadButtonPress((btn, gp) => {
     *     if (btn == "south") {
     *         player.jump(200)     // jump
     *     }
     * })
     * ```
     * 
     * @returns {@link KEventController `KEventController`}.
=======
     * @param action - The function to run when the event is triggered.
     *
     * @returns The event controller.
>>>>>>> 3d5e9d7f
     * @since v3001.0
     * @group Input
     */
    onGamepadButtonPress(
        action: (btn: KGamepadButton, gamepad: KGamepad) => void,
    ): KEventController;
    /**
     * Register an event that runs when user releases certain gamepad button
     * 
     * @param button - The specific gamepad button or buttons to watch for when they are released. See {@link KGamepadButton `KGamepadButton`}.
     * @param action - The function that is run when certain gamepad buttons are released.
     * 
     * @example
     * ```js
     * // charged attack
     * let chargeTime = 0
     * onGamepadButtonPress("west", (btn, gp) => {
     *     chargeTime = time()
     * })
     * 
     * // when a gamepad button is released, this is run
     * onGamepadButtonRelease("west", (btn, gp) => {
     *     let chargedt = time() - chargeTime
     *     debug.log(`Used ${chargedt * 1000} power!`)
     * })
     * ```
     *
<<<<<<< HEAD
     * @returns {@link KEventController `KEventController`}.
=======
     * @param btn - The button(s) to listen for.
     * @param action - The function to run when the event is triggered.
     *
     * @returns The event controller.
>>>>>>> 3d5e9d7f
     * @since v3001.0
     * @group Input
     */
    onGamepadButtonRelease(
        btn: KGamepadButton | KGamepadButton[],
        action: (btn: KGamepadButton, gamepad: KGamepad) => void,
    ): KEventController;
    /**
     * Register an event that runs when user releases any gamepad button.
     * 
     * @param action - The function that is run when any gamepad buttons are released.
     * 
     * @example
     * ```js
     * // when a gamepad button is released, this is run
     * onGamepadButtonRelease((btn, gp) => {
     *     if (btn == "north") {
     *         player.jump(500)
     *     }
     * })
     * ```
     *
<<<<<<< HEAD
     * @returns {@link KEventController `KEventController`}.
=======
     * @param action - The function to run when the event is triggered.
     *
     * @returns The event controller.
>>>>>>> 3d5e9d7f
     * @since v3000.0
     * @group Input
     */
    onGamepadButtonRelease(
        action: (btn: KGamepadButton, gamepad: KGamepad) => void,
    ): KEventController;
    /**
     * Register an event that runs when the gamepad axis exists.
     * 
     * @param button - The specific gamepad stick that is moved. See {@link GamepadStick `GamepadStick`}.
     * @param action - The function that is run when a specific gamepad stick is moved.
     * 
     * @example
     * ```js
     * // player move
     * let player = add([
     *     pos(center()),
     *     sprite(`bean`),
     * ])
     * 
     * // when left stick is moved
     * onGamepadStick("left", (stickVector, gp) => {
     *     player.move(stickVector.x, 0);
     * })
     * ```
     *
<<<<<<< HEAD
     * @returns {@link KEventController `KEventController`}.
=======
     * @param stick - The stick to listen for.
     * @param action - The function to run when the event is triggered.
     *
     * @returns The event controller.
>>>>>>> 3d5e9d7f
     * @since v3000.0
     * @group Input
     */
    onGamepadStick(
        stick: GamepadStick,
        action: (value: Vec2, gameepad: KGamepad) => void,
    ): KEventController;
    /**
     * Register an event that runs when user press a defined button
     * (like "jump") on any input (keyboard, gamepad).
     *
     * @param btn - The button(s) to listen for.
     * @param action - The function to run when the event is triggered.
     *
     * @returns The event controller.
     * @since v3001.0
     * @group Input
     */
    onButtonPress(
        btn: TButton | TButton[],
        action: (btn: TButton) => void,
    ): KEventController;
    /**
     * Register an event that runs when user release a defined button
     * (like "jump") on any input (keyboard, gamepad).
     *
     * @param btn - The button(s) to listen for.
     * @param action - The function to run when the event is triggered.
     *
     * @returns The event controller.
     * @since v3001.0
     * @group Input
     */
    onButtonRelease(
        btn: TButton | TButton[],
        action: (btn: TButton) => void,
    ): KEventController;
    onButtonRelease(action: (btn: TButton) => void): KEventController;
    /**
     * Register an event that runs when user press a defined button
     * (like "jump") on any input (keyboard, gamepad).
     *
     * @param btn - The button(s) to listen for.
     * @param action - The function to run when the event is triggered.
     *
     * @returns The event controller.
     * @since v3001.0
     * @group Input
     */
    onButtonDown(
        btn: TButton | TButton[],
        action: (btn: TButton) => void,
    ): KEventController;
    onButtonDown(action: (btn: TButton) => void): KEventController;
    /**
     * Register an event that runs when current scene ends.
     *
     * @param action - The function to run when the event is triggered.
     *
     * @returns The event controller.
     * @since v3000.0
     * @group Events
     */
    onSceneLeave(action: (newScene?: string) => void): KEventController;
    /**
     * Gets the name of the current scene. Returns null if no scene is active.
     *
     * @since v3001.0
     * @group Scene
     */
    getSceneName(): string | null;
    /**
     * Sets the root for all subsequent resource urls.
     *
     * This is useful when you want to load assets from a different domain, or setup
     * a base path for all assets.
     *
     * @param path - The root path.
     *
     * @example
     * ```js
     * loadRoot("https://myassets.com/");
     * loadSprite("bean", "sprites/bean.png"); // will resolve to "https://myassets.com/sprites/bean.png"
     *
     * loadRoot("./"); // useful for Itch.io
     * ```
     *
     * @group Assets
     */
    loadRoot(path?: string): string;
    /**
     * Load a sprite into asset manager, with name and resource url and optional config.
     *
     * @param name - The asset name.
     * @param src - The resource url.
     * @param opt - The optional config.
     *
     * @example
     * ```js
     * // due to browser policies you'll need a static file server to load local files
     * loadSprite("bean", "bean.png");
     * loadSprite("apple", "https://play.kaplayjs.com/sprites/apple.png");
     *
     * // slice a spritesheet and add anims manually
     * loadSprite("bean", "bean.png", {
     *     sliceX: 4,
     *     sliceY: 1,
     *     anims: {
     *         run: {
     *             from: 0,
     *             to: 3,
     *         },
     *         jump: {
     *             from: 3,
     *             to: 3,
     *         },
     *     },
     * });
     * ```
     *
     * @returns The asset data.
     * @since v2000.0
     * @group Assets
     */
    loadSprite(
        name: string | null,
        src: LoadSpriteSrc | LoadSpriteSrc[],
        opt?: LoadSpriteOpt,
    ): Asset<SpriteData>;
    /**
     * Load sprites from a sprite atlas.
     *
     * @param src - The image resource url.
     * @param data - The sprite atlas data.
     *
     * @example
     * ```js
     * // See #SpriteAtlasData type for format spec
     * loadSpriteAtlas("sprites/dungeon.png", {
     *     "hero": {
     *         x: 128,
     *         y: 68,
     *         width: 144,
     *         height: 28,
     *         sliceX: 9,
     *         anims: {
     *             idle: { from: 0, to: 3 },
     *             run: { from: 4, to: 7 },
     *             hit: 8,
     *         },
     *     },
     * });
     *
     * const player = add([
     *     sprite("hero"),
     * ]);
     *
     * player.play("run");
     * ```
     *
     * @returns The asset data.
     * @since v2000.0
     * @group Assets
     */
    loadSpriteAtlas(
        src: LoadSpriteSrc,
        data: SpriteAtlasData,
    ): Asset<Record<string, SpriteData>>;
    /**
     * Load sprites from a sprite atlas with URL.
     *
     * @param src - The image resource url.
     * @param url - The json resource url.
     *
     * @example
     * ```js
     * // Load from json file, see #SpriteAtlasData type for format spec
     * loadSpriteAtlas("sprites/dungeon.png", "sprites/dungeon.json")
     *
     * const player = add([
     *     sprite("hero"),
     * ])
     *
     * player.play("run")
     * ```
     *
     * @returns The asset data.
     * @since v2000.0
     * @group Assets
     */
    loadSpriteAtlas(
        src: LoadSpriteSrc,
        url: string,
    ): Asset<Record<string, SpriteData>>;
    /**
     * Load a sprite with aseprite spritesheet json (should use "array" in the export options).
     *
     * @param name - The asset name.
     * @param imgSrc - The image resource url.
     *
     * @example
     * ```js
     * loadAseprite("car", "sprites/car.png", "sprites/car.json")
     * ```
     *
     * @returns The asset data.
     * @since v2000.0
     * @group Assets
     */
    loadAseprite(
        name: string | null,
        imgSrc: LoadSpriteSrc,
        jsonSrc: string | AsepriteData,
    ): Asset<SpriteData>;
    /**
     * @deprecated The format is not supported anymore.
     *
     * @param name - The asset name.
     * @param src - The resource url.
     *
     * Load .pedit file.
     *
     * @returns The asset data.
     * @since v2000.0
     * @group Assets
     */
    loadPedit(name: string | null, src: string): Asset<SpriteData>;
    /**
     * Load default sprite "bean".
     *
     * @param name - The optional name for bean.
     *
     * @example
     * ```js
     * loadBean();
     *
     * // use it right away
     * add([
     *     sprite("bean"),
     * ]);
     * ```
     *
     * @returns The asset data.
     * @since v2000.0
     * @group Assets
     */
    loadBean(name?: string): Asset<SpriteData>;
    /**
     * Load custom JSON data from url.
     *
     * @param name - The asset name.
     * @param url - The resource url.
     *
     * @returns The asset data.
     * @since v3000.0
     * @group Assets
     */
    loadJSON(name: string | null, url: string): Asset<any>;
    /**
     * Load a sound into asset manager, with name and resource url.
     *
     * Supported formats: mp3, ogg, wav.
     *
     * @param name - The asset name.
     * @param src - The resource url.
     *
     * @example
     * ```js
     * loadSound("shoot", "/sounds/horse.ogg");
     * loadSound("shoot", "/sounds/squeeze.mp3");
     * loadSound("shoot", "/sounds/shoot.wav");
     * ```
     *
     * @returns  The asset data.
     * @since v2000.0
     * @group Assets
     */
    loadSound(
        name: string | null,
        src: string | ArrayBuffer | AudioBuffer,
    ): Asset<SoundData>;
    /**
     * Like loadSound(), but the audio is streamed and won't block loading. Use this for big audio files like background music.
     *
     * @param name - The asset name.
     * @param url - The resource url.
     *
     * @example
     * ```js
     * loadMusic("shoot", "/music/bossfight.mp3");
     * ```
     *
     * @returns The asset data.
     * @since v3001.0
     * @group Assets
     */
    loadMusic(name: string | null, url: string): void;
    /**
     * Load a font (any format supported by the browser, e.g. ttf, otf, woff).
     *
     * @param name - The asset name.
     *
     * @example
     * ```js
     * // load a font from a .ttf file
     * loadFont("frogblock", "fonts/frogblock.ttf");
     * ```
     *
     * @returns The asset data.
     * @since v3000.0
     * @group Assets
     */
    loadFont(
        name: string,
        src: string | BinaryData,
        opt?: LoadFontOpt,
    ): Asset<FontData>;
    /**
     * Load a bitmap font into asset manager, with name and resource url and information on the layout of the bitmap.
     *
     * @param name - The asset name.
     * @param src - The resource url.
     * @param gridW - The width of each character on the bitmap.
     * @param gridH - The height of each character on the bitmap.
     * @param opt - The options for the bitmap font.
     *
     * @example
     * ```js
     * // load a bitmap font called "04b03", with bitmap "fonts/04b03.png"
     * // each character on bitmap has a size of (6, 8), and contains default ASCII_CHARS
     * loadBitmapFont("04b03", "fonts/04b03.png", 6, 8);
     *
     * // load a font with custom characters
     * loadBitmapFont("myfont", "myfont.png", 6, 8, { chars: "☺☻♥♦♣♠" });
     * ```
     *
     * @returns The asset data.
     * @since v3000.0
     * @group Assets
     */
    loadBitmapFont(
        name: string | null,
        src: string,
        gridW: number,
        gridH: number,
        opt?: LoadBitmapFontOpt,
    ): Asset<BitmapFontData>;
    /**
     * Load a shader with vertex and fragment code.
     *
     * @param name - The asset name.
     * @param vert - The vertex shader code. Null if not needed.
     * @param frag - The fragment shader code. Null if not needed.
     *
     * @example
     * ```js
     * // default shaders and custom shader format
     * loadShader("outline",
     * `vec4 vert(vec2 pos, vec2 uv, vec4 color) {
     *     // predefined functions to get the default value by KAPLAY
     *     return def_vert();
     * }`,
     * `vec4 frag(vec2 pos, vec2 uv, vec4 color, sampler2D tex) {
     *     // turn everything blue-ish
     *     return def_frag() * vec4(0, 0, 1, 1);
     * }`, false)
     * ```
     *
     * @returns The asset data.
     * @since v2000.0
     * @group Assets
     */
    loadShader(
        name: string | null,
        vert?: string | null,
        frag?: string | null,
    ): Asset<ShaderData>;
    /**
     * Load a shader with vertex and fragment code file url.
     *
     * @param name - The name of the asset.
     * @param vert - The vertex shader code. Null if not needed.
     * @param frag - The fragment shader code. Null if not needed.
     *
     * @example
     * ```js
     * // load only a fragment shader from URL
     * loadShader("outline", null, "/shaders/outline.glsl", true)
     * ```
     *
     * @retunrs The asset data.
     * @since v3000.0
     * @group Assets
     */
    loadShaderURL(
        name: string | null,
        vert?: string | null,
        frag?: string | null,
    ): Asset<ShaderData>;
    /**
     * Add a new loader to wait for before starting the game.
     *
     * @param l - The loader to wait for.
     *
     * @example
     * ```js
     * load(new Promise((resolve, reject) => {
     *     // anything you want to do that stalls the game in loading state
     *     resolve("ok")
     * }))
     * ```
     *
     * @returns The asset data.
     * @since v3000.0
     * @group Assets
     */
    load<T>(l: Promise<T>): Asset<T>;
    /**
     * Get the global asset loading progress (0.0 - 1.0).
     *
     * @returns The loading progress.
     * @since v3000.0
     * @group Assets
     */
    loadProgress(): number;
    /**
     * Get SpriteData from name.
     *
     * @param name - The asset name.
     *
     * @returns The asset data.
     * @since v3000.0
     * @group Assets
     */
    getSprite(name: string): Asset<SpriteData> | null;
    /**
     * Get SoundData from name.
     *
     * @param name - The asset name.
     *
     * @returns The asset data.
     * @since v3000.0
     * @group Assets
     */
    getSound(name: string): Asset<SoundData> | null;
    /**
     * Get FontData from name.
     *
     * @param name - The asset name.
     *
     * @returns The asset data.
     * @since v3000.0
     * @group Assets
     */
    getFont(name: string): Asset<FontData> | null;
    /**
     * Get BitmapFontData from name.
     *
     * @param name - The asset name.
     *
     * @returns The asset data.
     * @since v3000.0
     * @group Assets
     */
    getBitmapFont(name: string): Asset<BitmapFontData> | null;
    /**
     * Get ShaderData from name.
     *
     * @param name - The asset name.
     *
     * @returns The asset data.
     * @since v3000.0
     * @group Assets
     */
    getShader(name: string): Asset<ShaderData> | null;
    /**
     * Get custom data from name.
     *
     * @param name - The asset name.
     *
     * @returns The asset data.
     * @since v3000.0
     * @group Assets
     */
    getAsset(name: string): Asset<any> | null;
    /**
     * The asset data.
     *
     * @group Assets
     */
    Asset: typeof Asset;
    /**
     * The sprite data.
     *
     * @group Assets
     */
    SpriteData: typeof SpriteData;
    /**
     * @group Assets
     */
    SoundData: typeof SoundData;
    /**
     * Get the width of game.
     *
     * @returns The width of the game.
     * @since v2000.0
     * @group Info
     */
    width(): number;
    /**
     * Get the root of all objects.
     *
     * @returns The root object.
     * @since v2000.0
     * @group Info
     */
    getTreeRoot(): GameObj;
    /**
     * Get the height of game.
     *
     * @returns The height of the game.
     * @since v2000.0
     * @group Info
     */
    height(): number;
    /**
     * Get the center point of view.
     *
     * @example
     * ```js
     * // add bean to the center of the screen
     * add([
     *     sprite("bean"),
     *     pos(center()),
     *     // ...
     * ])
     * ```
     *
     * @returns The center point of the view.
     * @since v2000.0
     * @group Info
     */
    center(): Vec2;
    /**
     * Get the delta time since last frame.
     *
     * @example
     * ```js
     * // rotate bean 100 deg per second
     * bean.onUpdate(() => {
     *     bean.angle += 100 * dt()
     * })
     * ```
     *
     * @since v2000.0
     * @group Info
     */
    dt(): number;
    /**
     * Get the fixed delta time since last frame.
     *
     * @since v3000.0
     * @group Info
     */
    fixedDt(): number;
    /**
     * Get the rest delta time since last frame.
     *
     * @since v3000.0
     * @group Info
     */
    restDt(): number;
    /**
     * Get the total time since beginning.
     *
     * @since v3001
     * @group Info
     */
    time(): number;
    /**
     * If the game canvas is currently focused.
     *
     * @returns true if focused.
     * @since v2000.1
     * @group Info
     */
    isFocused(): boolean;
    /**
     * Is currently on a touch screen device.
     *
     * @returns true if on a touch screen device.
     * @since v3000.0
     * @group Input
     */
    isTouchscreen(): boolean;
    /**
     * Get current mouse position (without camera transform).
     *
     * @returns The current mouse position.
     * @since v2000.0
     * @group Input
     */
    mousePos(): Vec2;
    /**
     * How much mouse moved last frame.
     *
     * @returns The delta mouse position.
     * @since v2000.0
     * @group Input
     */
    mouseDeltaPos(): Vec2;
    /**
     * If any or certain key(s) are currently down.
     *
     * @param k - The key(s) to check.
     *
     * @example
     * ```js
     * // Any key down
     *
     * let lastKeyTime = time()
     * let triedToWakeUp = false
     *
     * onUpdate(() => {
     *     if (isKeyDown()) {
     *         lastKeyTime = time()
     *         triedToWakeUp = false
     *         return
     *     }
     *
     *     if (triedToWakeUp || time() - lastKeyTime < 5) return
     *
     *     debug.log("Wake up!")
     *     triedToWakeUp = true
     * })
     *
     * // Certain key down
     * // equivalent to the calling bean.move() in an onKeyDown("left")
     *
     * onUpdate(() => {
     *     if (isKeyDown("left")) {
     *         bean.move(-SPEED, 0)
     *     }
     * })
     *
     * // Certain keys down
     *
     * let isMoving = false
     *
     * onUpdate(() => {
     *     isMoving = isKeyDown(["left", "right"])
     * })
     * ```
     *
     * @since v2000.0
     * @group Input
     */
    isKeyDown(k?: Key | Key[]): boolean;
    /**
     * If any or certain key(s) are just pressed last frame.
     *
     * @param k - The key(s) to check.
     *
     * @example
     * ```js
     * onUpdate(() => {
     *     if (!isKeyPressed()) return // early return as no key was pressed
     *
     *     if (isKeyPressed("space")) debug.log("Pressed the jump key")
     *     if (isKeyPressed(["left", "right"])) debug.log("Pressed any of the move keys")
     * })
     * ```
     *
     * @since v2000.0
     * @group Input
     */
    isKeyPressed(k?: Key | Key[]): boolean;
    /**
     * If any or certain key(s) are just pressed last frame (also fires repeatedly when the keys are being held down).
     *
     * @param k - The key(s) to check.
     *
     * @example
     * ```js
     * let heldKeys = new Set()
     *
     * onUpdate(() => {
     *     if (isKeyPressedRepeat("space")) {
     *         pressedOrHeld(["space"], 'the jump key')
     *     } else if (isKeyPressedRepeat(["left", "right"])) {
     *         pressedOrHeld(["left", "right"], 'any of the move keys')
     *     } else if (isKeyPressedRepeat()) {
     *         pressedOrHeld(["any"], 'any key')
     *     }
     * })
     *
     * onKeyRelease((key) => wait(0.1, () => {
     *     heldKeys.delete(key)
     *     heldKeys.delete("any")
     * }))
     *
     * // log message if pressed only or held as well
     * function pressedOrHeld(keys, string) {
     *     debug.log(`Pressed${keys.some(key => heldKeys.has(key)) ? ' and held' : ''} ${string}`)
     *     keys.forEach((key) => {
     *         if (key == "any" || isKeyDown(key)) heldKeys.add(key)
     *     })
     * }
     * ```
     *
     * @since v2000.0
     * @group Input
     */
    isKeyPressedRepeat(k?: Key | Key[]): boolean;
    /**
     * If any or certain key(s) are just released last frame.
     *
     * @param k - The key(s) to check.
     *
     * @example
     * ```js
     * onUpdate(() => {
     *     if (!isKeyReleased()) return // early return as no key was released
     *
     *     if (isKeyReleased("space")) debug.log("Released the jump key")
     *     if (isKeyReleased(["left", "right"])) debug.log("Released any of the move keys")
     * })
     * ```
     *
     * @since v2000.0
     * @group Input
     */
    isKeyReleased(k?: Key | Key[]): boolean;
    /**
     * If mouse buttons are currently down.
     *
     * @param btn - The button(s) to check.
     *
     * @since v2000.0
     * @group Input
     */
    isMouseDown(btn?: MouseButton | MouseButton[]): boolean;
    /**
     * If mouse buttons are just clicked last frame
     *
     * @param btn - The button(s) to check.
     *
     * @since v2000.0
     * @group Input
     */
    isMousePressed(btn?: MouseButton | MouseButton[]): boolean;
    /**
     * If mouse buttons are just released last frame.
     *
     * @param btn - The button(s) to check.
     *
     * @since v2000.0
     * @group Input
     */
    isMouseReleased(btn?: MouseButton | MouseButton[]): boolean;
    /**
     * If mouse moved last frame.
     *
     * @since v2000.1
     * @group Input
     */
    isMouseMoved(): boolean;
    /**
     * If certain gamepad buttons are just pressed last frame
     *
     * @param btn - The button(s) to check.
     *
     * @since v3000.0
     * @group Input
     */
    isGamepadButtonPressed(btn?: KGamepadButton | KGamepadButton[]): boolean;
    /**
     * If certain gamepad buttons are currently held down.
     *
     * @param btn - The button(s) to check.
     *
     * @since v3000.0
     * @group Input
     */
    isGamepadButtonDown(btn?: KGamepadButton | KGamepadButton): boolean;
    /**
     * If certain gamepad buttons are just released last frame.
     *
     * @param btn - The button(s) to check.
     *
     * @since v3000.0
     * @group Input
     */
    isGamepadButtonReleased(btn?: KGamepadButton | KGamepadButton[]): boolean;
    /**
     * If any or certain bound button(s) are just pressed last frame on any input (keyboard, gamepad).
     *
     * @param btn - The button(s) to check.
     *
     * @example
     * ```js
     * onUpdate(() => {
     *     if (!isButtonPressed()) return // early return as no button was pressed
     *
     *     if (isButtonPressed("jump")) debug.log("Player jumped")
     *     if (isButtonPressed(["left", "right"])) debug.log("Player moved")
     * })
     * ```
     *
     * @since v3001.0
     * @group Input
     */
    isButtonPressed(btn?: TButton | TButton[]): boolean;
    /**
     * If any or certain bound button(s) are currently held down on any input (keyboard, gamepad).
     *
     * @param btn - The button(s) to check.
     *
     * @example
     * ```js
     * onUpdate(() => {
     *     if (!isButtonDown()) return // early return as no button is held down
     *
     *     if (isButtonDown("jump")) debug.log("Player is jumping")
     *     if (isButtonDown(["left", "right"])) debug.log("Player is moving")
     * })
     * ```
     *
     * @since v3001.0
     * @group Input
     */
    isButtonDown(btn?: TButton | TButton[]): boolean;
    /**
     * If any or certain bound button(s) are just released last frame on any input (keyboard, gamepad).
     *
     * @param btn - The button(s) to check.
     *
     * @example
     * ```js
     * onUpdate(() => {
     *     if (!isButtonReleased()) return // early return as no button was released
     *
     *     if (isButtonReleased("jump")) debug.log("Player stopped jumping")
     *     if (isButtonReleased(["left", "right"])) debug.log("Player stopped moving")
     * })
     * ```
     *
     * @since v3001.0
     * @group Input
     */
    isButtonReleased(btn?: TButton | TButton[]): boolean;
    /**
     * Get a input binding from a button name.
     *
     * @param btn - The button to get binding for.
     *
     * @since v3001.0
     * @group Input
     */
    getButton(btn: keyof TButtonDef): ButtonBinding;
    /**
     * Set a input binding for a button name.
     *
     * @param btn - The button to set binding for.
     *
     * @since v3001.0
     * @group Input
     */
    setButton(btn: string, def: ButtonBinding): void;
    /**
     * Press a button virtually.
     *
     * @param btn - The button to press.
     *
     * @example
     * ```js
     * // press "jump" button
     * pressButton("jump"); // triggers onButtonPress, starts onButtonDown
     * releaseButton("jump"); // triggers onButtonRelease, stops onButtonDown
     * ```
     *
     * @since v3001.0
     * @group Input
     */
    pressButton(btn: TButton): void;
    /**
     * Release a button virtually.
     *
     * @param btn - The button to release.
     *
     * @example
     * ```js
     * // press "jump" button
     * pressButton("jump"); // triggers onButtonPress, starts onButtonDown
     * releaseButton("jump"); // triggers onButtonRelease, stops onButtonDown
     * ```
     *
     * @since v3001.0
     * @group Input
     */
    releaseButton(btn: TButton): void;
    /**
     * Get stick axis values from a gamepad.
     *
     * @param stick - The stick to get values from.
     *
     * @returns The stick axis Vec2.
     * @since v3001.0
     * @group Input
     */
    getGamepadStick(stick: GamepadStick): Vec2;
    /**
     * Get the latest input device type that triggered the input event.
     *
     * @returns The last input device type, or null if no input event has been triggered.
     * @since v3001.0
     * @group Input
     */
    getLastInputDeviceType(): ButtonBindingDevice | null;
    /**
     * List of characters inputted since last frame.
     *
     * @returnns An array of characters inputted.
     * @since v3000.0
     * @group Input
     */
    charInputted(): string[];
    /**
     * Set camera position.
     *
     * @param pos - The position to set the camera to.
     *
     * @example
     * ```js
     * // move camera to (100, 100)
     * setCamPos(100, 100);
     * setCamPos(vec2(100, 100));
     * setCamPos(100); // x and y are the same
     * ```
     *
     * @since v3001.1
     * @group Camera
     */
    setCamPos(pos: Vec2): void;
    setCamPos(x: number, y: number): void;
    setCamPos(xy: number): void;
    /**
     * Get camera position.
     *
     * @returns The current camera position.
     * @since v3001.1
     * @group Camera
     */
    getCamPos(): Vec2;
    /**
     * Set camera scale.
     *
     * @param scale - The scale to set the camera to.
     *
     * @example
     * ```js
     * // set camera scale to (2, 2)
     * setCamScale(2, 2);
     * setCamScale(vec2(2, 2));
     * setCamScale(2); // x and y are the same
     * ```
     *
     * @since v3001.1
     * @group Camera
     */
    setCamScale(scale: Vec2): void;
    setCamScale(x: number, y: number): void;
    setCamScale(xy: number): void;
    /**
     * Get camera scale.
     *
     * @returns The current camera scale.
     * @since v3001.1
     * @group Camera
     */
    getCamScale(): Vec2;
    /**
     * Set camera rotation.
     *
     * @param angle - The angle to rotate the camera.
     *
     * @example
     * ```js
     * // rotate camera 90 degrees
     * setCamRot(90);
     * ```
     *
     * @since v3001.1
     * @group Camera
     */
    setCamRot(angle: number): void;
    /**
     * Get camera rotation.
     *
     * @returns The current camera rotation.
     * @since v3001.1
     * @group Camera
     */
    getCamRot(): number;
    /**
     * Get camera transform.
     *
     * @returns The current camera transform.
     * @since v3001.1
     * @group Camera
     */
    getCamTransform(): Mat23;
    /**
     * Camera shake.
     *
     * @param intensity - The intensity of the shake. Default to 12.
     *
     * @example
     * ```js
     * // shake intensively when bean collides with a "bomb"
     * bean.onCollide("bomb", () => {
     *     shake(120)
     * })
     * ```
     *
     * @since v3000.0
     * @group Camera
     */
    shake(intensity?: number): void;
    /**
     * Camera flash.
     *
     * @param flashColor - The color of the flash.
     * @param fadeOutTime - The time it takes for the flash to fade out.
     *
     * @example
     * ```js
     * onClick(() => {
     *     // flashed
     *     flash(WHITE, 0.5);
     * });
     * ```
     *
     * @returns A timer controller.
     * @since v3001.0
     * @group Camera
     */
    flash(flashColor: Color, fadeOutTime: number): TimerController;
    // #region DEPRECATED CAMERA METHODS ---------------------------------------
    /**
     * @deprecated Use {@link setCamPos} and {@link getCamPos} instead.
     *
     * Get / set camera position.
     *
     * @param pos - The position to set the camera to.
     *
     * @example
     * ```js
     * // camera follows player
     * player.onUpdate(() => {
     *     camPos(player.pos)
     * })
     * ```
     *
     * @returns The current camera position.
     * @since v2000.0
     * @group Camera
     */
    camPos(pos: Vec2): Vec2;
    /** @deprecated */
    camPos(x: number, y: number): Vec2;
    /** @deprecated */
    camPos(xy: number): Vec2;
    /** @deprecated */

    camPos(): Vec2;
    /**
     * @deprecated Use {@link setCamScale} and {@link getCamScale} instead.
     *
     * Get / set camera scale.
     *
     * @param scale - The scale to set the camera to.
     *
     * @returns The current camera scale.
     * @since v2000.0
     * @group Camera
     */
    camScale(scale: Vec2): Vec2;
    /** @deprecated */
    camScale(x: number, y: number): Vec2;
    /** @deprecated */
    camScale(xy: number): Vec2;
    /** @deprecated */
    camScale(): Vec2;
    /**
     * @deprecated Use {@link setCamRot} and {@link getCamRot} instead.
     *
     * Get / set camera rotation.
     *
     * @param angle - The angle to rotate the camera.
     *
     * @returns The current camera rotation.
     * @since v2000.0
     * @group Camera
     */
    camRot(angle?: number): number;
    /**
     * @deprecated use {@link flash} instead.
     *
     * Flash the camera.
     *
     * @param flashColor - The color of the flash.
     * @param fadeOutTime - The time it takes for the flash to fade out.
     *
     * @example
     * ```js
     * onClick(() => {
     *     // flashed
     *     camFlash(WHITE, 0.5)
     * })
     * ```
     *
     * @returns A timer controller.
     * @since v3001.0
     * @group Camera
     */
    camFlash(flashColor: Color, fadeOutTime: number): TimerController;
    /**
     * @deprecated use {@link getCamTransform} instead.
     *
     * Get camera transform.
     *
     * @group Camera
     */
    camTransform(): Mat23;
    // #endregion DEPRECATED CAMERA METHODS ------------------------------------
    /**
     * Transform a point from world position (relative to the root) to screen position (relative to the screen).
     *
     * @param p - The point to transform.
     *
     * @since v3001.0
     * @group Camera
     */
    toScreen(p: Vec2): Vec2;
    /**
     * Transform a point from screen position (relative to the screen) to world position (relative to the root).
     *
     * @param p - The point to transform.
     *
     * @since v3001.0
     * @group Camera
     */
    toWorld(p: Vec2): Vec2;
    /**
     * Set gravity.
     *
     * @param g - The gravity to set.
     *
     * @since v2000.0
     * @group Physics
     */
    setGravity(g: number): void;
    /**
     * Get gravity.
     *
     * @since v3001.0
     * @group Physics
     */
    getGravity(): number;
    /**
     * Set gravity direction.
     *
     * @since v3001.0
     * @group Physics
     */
    setGravityDirection(d: Vec2): void;
    /**
     * Get gravity direction.
     *
     * @returns The gravity direction.
     * @since v3001.0
     * @group Physics
     */
    getGravityDirection(): Vec2;
    /**
     * Set background color.
     *
     * @since v3000.0
     * @group Info
     */
    setBackground(color: Color): void;
    setBackground(color: Color, alpha: number): void;
    setBackground(r: number, g: number, b: number): void;
    setBackground(r: number, g: number, b: number, alpha: number): void;
    /**
     * Get background color.
     *
     * @returns The background color.
     * @since v3000.0
     * @group Info
     */
    getBackground(): Color | null;
    /**
     * Get connected gamepads.
     *
     * @returns An array of connected gamepads.
     * @since v3000.0
     * @group Info
     */
    getGamepads(): KGamepad[];
    /**
     * Set cursor style.
     *
     * @param style - The cursor style.
     *
     * @example
     * ```js
     * // Change between cursor styles
     *
     * // Reset cursor to default at start of every frame
     * onUpdate(() => setCursor("default"));
     *
     * button.onHover((c) => {
     *    // change cursor to pointer when hovering over button
     *     setCursor("pointer")
     * })
     *
     * // Hide the only cursor at start (useful for fakeMouse)
     * setCursor("none");
     * ```
     *
     * @since v2000.0
     * @group Info
     */
    setCursor(style: Cursor): void;
    /**
     * Get current cursor style.
     *
     * @returns The current cursor style.
     * @since v2000.0
     * @group Info
     */
    getCursor(): Cursor;
    /**
     * Lock / unlock cursor. Note that you cannot lock cursor within 1 second after user unlocking the cursor with the default unlock gesture (typically the esc key) due to browser policy.
     *
     * @since v2000.0
     * @group Info
     */
    setCursorLocked(locked: boolean): void;
    /**
     * Get if cursor is currently locked.
     *
     * @returns true if locked, false otherwise.
     * @since v2000.0
     * @group Info
     */
    isCursorLocked(): boolean;
    /**
     * Enter / exit fullscreen mode. (note: mouse position is not working in fullscreen mode at the moment)
     *
     * @example
     * ```js
     * // toggle fullscreen mode on "f"
     * onKeyPress("f", (c) => {
     *     setFullscreen(!isFullscreen());
     * });
     * ```
     *
     * @since v2000.0
     * @group Info
     */
    setFullscreen(f?: boolean): void;
    /**
     * If currently in fullscreen mode.
     *
     * @returns true if fullscreen, false otherwise.
     * @since v2000.0
     * @group Info
     */
    isFullscreen(): boolean;
    /**
     * Run the function after n seconds.
     *
     * @param n - The time to wait in seconds.
     * @param action - The function to run.
     *
     * @example
     * ```js
     * // 3 seconds until explosion! Runnn!
     * wait(3, () => {
     *     explode()
     * })
     *
     * // wait() returns a PromiseLike that can be used with await
     * await wait(1)
     * ```
     *
     * @returns A timer controller.
     * @since v2000.0
     * @group Timer
     */
    wait(n: number, action?: () => void): TimerController;
    /**
     * Run the function every n seconds.
     *
     * @param n - The time to wait in seconds.
     * @param action - The function to run.
     * @param maxLoops - The maximum number of loops to run. If not provided, it will run forever.
     * @param waitFirst - Whether to wait for the first loop to start.
     *
     * @example
     * ```js
     * // spawn a butterfly at random position every 1 second
     * loop(1, () => {
     *     add([
     *         sprite("butterfly"),
     *         pos(rand(vec2(width(), height()))),
     *         area(),
     *         "friend",
     *     ])
     * })
     * ```
     *
     * @returns A timer controller.
     * @since v2000.0
     * @group Timer
     */
    loop(
        t: number,
        action: () => void,
        maxLoops?: number,
        waitFirst?: boolean,
    ): TimerController;
    /**
     * Play a piece of audio.
     *
     * @example
     * ```js
     * // play a one off sound
     * play("wooosh")
     *
     * // play a looping soundtrack (check out AudioPlayOpt for more options)
     * const music = play("OverworldlyFoe", {
     *     volume: 0.8,
     *     loop: true
     * })
     *
     * // using the handle to control (check out AudioPlay for more controls / info)
     * music.paused = true
     * music.speed = 1.2
     * ```
     *
     * @returns A control handle.
     * @since v2000.0
     * @group Audio
     */
    play(
        src:
            | string
            | SoundData
            | Asset<SoundData>
            | MusicData
            | Asset<MusicData>,
        options?: AudioPlayOpt,
    ): AudioPlay;
    /**
     * Yep. Plays a burp sound.
     *
     * @returns A control handle.
     * @since v2000.0
     * @group Audio
     */
    burp(options?: AudioPlayOpt): AudioPlay;
    /**
     * Set the global volume.
     *
     * @param v - The volume to set.
     *
     * @example
     * ```js
     * setVolume(0.5)
     * ```
     *
     * @since v3001.1
     * @group Audio
     */
    setVolume(v: number): void;
    /**
     * Get the global volume.
     *
     * @returns The current volume.
     * @since v3001.1
     * @group Audio
     */
    getVolume(): number;
    /**
     * @deprecated Use {@link setVolume} and {@link getVolume} instead.
     *
     * Sets global volume.
     *
     * @example
     * ```js
     * // makes everything quieter
     * volume(0.5)
     * ```
     *
     * @returns The new volume or the current volume.
     * @since v2000.0
     * @group Audio
     */
    volume(v?: number): number;
    /**
     * Get the underlying browser AudioContext.
     *
     * @since v2000.0
     * @group Audio
     */
    audioCtx: AudioContext;
    /**
     * Get a random value between the given bound.
     *
     * @param a - The lower bound. If not upper bound, this is the upper bound and the lower bound is 0.
     * @param b - The upper bound.
     *
     * @example
     * ```js
     * // a random number between 0 - 8
     * rand(8)
     *
     * // a random point on screen
     * rand(vec2(width(), height()))
     *
     * // a random color
     * rand(rgb(255, 255, 255))
     *
     * // a random number between 50 - 100
     * rand(50, 100);
     *
     * // a random point on screen with x between 20 - 100 and y between 20 - 100
     * rand(vec2(20), vec2(100));
     *
     * // spawn something on the right side of the screen but with random y value within screen height
     * add([
     *     pos(width(), rand(0, height())),
     * ]);
     * ```
     *
     * @since v2000.0
     * @group Random
     */
    rand<T = RNGValue>(a?: T, b?: T): T;
    /**
     * rand() but floored to integer. If not arguments, returns 0 or 1.
     *
     * @param a - The lower bound. If not upper bound, this is the upper bound.
     * @param b - The upper bound.
     *
     * @example
     * ```js
     * randi(); // returns either 0 or 1
     * randi(10); // returns a random integer between 0 and 9
     * randi(10, 20); // returns a random integer between 10 and 19
     * ```
     *
     * @returns A random integer between 0 and 1.
     * @since v2000.0
     * @group Random
     */
    randi(a?: number, b?: number): number;
    /**
     * Get / set the random number generator seed.
     *
     * @param seed - The seed to set.
     *
     * @example
     * ```js
     * randSeed(Date.now())
     * ```
     *
     * @returns The new seed.
     * @since v2000.0
     * @group Random
     */
    randSeed(seed?: number): number;
    /**
     * Create a 2D vector.
     *
     * @example
     * ```js
     * // { x: 0, y: 0 }
     * vec2()
     *
     * // { x: 10, y: 10 }
     * vec2(10)
     *
     * // { x: 100, y: 80 }
     * vec2(100, 80)
     *
     * // move to 150 degrees direction with by length 10
     * player.pos = pos.add(Vec2.fromAngle(150).scale(10))
     * ```
     *
     * @returns The vector.
     * @since v2000.0
     * @group Math
     */
    vec2(x: number, y: number): Vec2;
    vec2(p: Vec2): Vec2;
    vec2(xy: number): Vec2;
    vec2(): Vec2;
    /**
     * Create a color from RGB values (0 - 255).
     *
     * @param r - The red value.
     * @param g - The green value.
     * @param b - The blue value.
     *
     * @example
     * ```js
     * // update the color of the sky to light blue
     * sky.color = rgb(0, 128, 255)
     * ```
     *
     * @returns The color.
     * @since v2000.0
     * @group Math
     */
    rgb(r: number, g: number, b: number): Color;
    /**
     * Create a color from hex string.
     *
     * @param hex - The hex string.
     *
     * @example
     * ```js
     * sky.color = rgb("#ef6360")
     *
     * @returns The color.
     * @since v2000.0
     * @group Math
     */
    rgb(hex: string): Color;
    /**
     * Same as rgb(255, 255, 255).
     *
     * @group Math
     */
    rgb(): Color;
    /**
     * Convert HSL color (all values in 0.0 - 1.0 range) to RGB color.
     *
     * @param hue - The hue value.
     * @param saturation - The saturation value.
     * @param lightness - The lightness value.
     *
     * @example
     * ```js
     * // animate rainbow color
     * onUpdate("rainbow", (obj) => {
     *     obj.color = hsl2rgb(wave(0, 1, time()), 0.6, 0.6);
     * });
     * ```
     *
     * @returns The color.
     * @since v2000.1
     * @group Math
     */
    hsl2rgb(hue: number, saturation: number, lightness: number): Color;
    /**
     * Rectangle area (0.0 - 1.0).
     *
     * @param x - The x position of the rectangle.
     * @param y - The y position of the rectangle.
     * @param w - The width of the rectangle.
     * @param h - The height of the rectangle.
     *
     * @returns A Quad object.
     * @since v3001.0
     * @group Math
     */
    quad(x: number, y: number, w: number, h: number): Quad;
    /**
     * Choose a random item from a list.
     *
     * @param lst - The list to choose from.
     *
     * @example
     * ```js
     * // decide the best fruit randomly
     * const bestFruit = choose(["apple", "banana", "pear", "watermelon"]);
     * ```
     *
     * @returns A random item from the list.
     * @since v3001.0
     * @group Random
     */
    choose<T>(lst: T[]): T;
    /**
     * Choose multiple random items from a list.
     *
     * @param lst - The list to choose from.
     * @param count - The number of items to choose.
     *
     * @returns An array of random items from the list.
     * @since v3001.0
     * @group Random
     */
    chooseMultiple<T>(lst: T[], count: number): T[];
    /**
     * Shuffle an array.
     *
     * @param lst - The list to shuffle.
     *
     * @returns A shuffled array.
     * @since v3001.0
     * @group Random
     */
    shuffle<T>(lst: T[]): T[];
    /**
     * rand(1) <= p
     *
     * @example
     * ```js
     * // every frame all objs with tag "unlucky" have 50% chance die
     * onUpdate("unlucky", (o) => {
     *     if (chance(0.5)) {
     *         destroy(o)
     *     }
     * })
     * ```
     *
     * @group Math
     */
    chance(p: number): boolean;
    /**
     * Linear interpolation.
     *
     * @group Math
     */
    lerp<V extends LerpValue>(from: V, to: V, t: number): V;
    /**
     * Tweeeeeeeening!
     *
     * @since v3000.0
     *
     * @example
     * ```js
     * // tween bean to mouse position
     * tween(bean.pos, mousePos(), 1, (p) => bean.pos = p, easings.easeOutBounce)
     *
     * // tween() returns a then-able that can be used with await
     * await tween(bean.opacity, 1, 0.5, (val) => bean.opacity = val, easings.easeOutQuad)
     * ```
     *
     * @group Math
     */
    tween<V extends LerpValue>(
        from: V,
        to: V,
        duration: number,
        setValue: (value: V) => void,
        easeFunc?: (t: number) => number,
    ): TweenController;
    /**
     * A collection of easing functions for tweening.
     *
     * @since v3000.0
     * @group Math
     */
    easings: Record<EaseFuncs, EaseFunc>;
    /**
     * Steps easing. Eases in discontinious steps.
     *
     * @since v3001.0
     * @group Math
     */
    easingSteps(steps: number, position: StepPosition): (x: number) => number;
    /**
     * Linear easing with keyframes
     *
     * @since v3001.0
     * @group Math
     */
    easingLinear(keys: Vec2[]): (x: number) => number;
    /**
     * Bezier easing. Both control points need x to be within 0 and 1.
     *
     * @since v3001.0
     * @group Math
     */
    easingCubicBezier(p1: Vec2, p2: Vec2): (x: number) => number;
    /**
     * Map a value from one range to another range.
     *
     * @group Math
     */
    map(v: number, l1: number, h1: number, l2: number, h2: number): number;
    /**
     * Map a value from one range to another range, and clamp to the dest range.
     *
     * @group Math
     */
    mapc(v: number, l1: number, h1: number, l2: number, h2: number): number;
    /**
     * Interpolate between 2 values (Optionally takes a custom periodic function, which default to Math.sin).
     *
     * @example
     * ```js
     * // bounce color between 2 values as time goes on
     * onUpdate("colorful", (c) => {
     *     c.color.r = wave(0, 255, time())
     *     c.color.g = wave(0, 255, time() + 1)
     *     c.color.b = wave(0, 255, time() + 2)
     * })
     * ```
     *
     * @group Math
     */
    wave(
        lo: number,
        hi: number,
        t: number,
        func?: (x: number) => number,
    ): number;
    /**
     * Convert degrees to radians.
     *
     * @group Math
     */
    deg2rad(deg: number): number;
    /**
     * Convert radians to degrees.
     *
     * @group Math
     */
    rad2deg(rad: number): number;
    /**
     * Return a value clamped to an inclusive range of min and max.
     *
     * @group Math
     */
    clamp(n: number, min: number, max: number): number;
    /**
     * Evaluate the quadratic Bezier at the given t
     *
     * @group Math
     */
    evaluateQuadratic(pt1: Vec2, pt2: Vec2, pt3: Vec2, t: number): Vec2;
    /**
     * Evaluate the first derivative of a quadratic bezier at the given t
     *
     * @since v3001.0
     * @group Math
     */
    evaluateQuadraticFirstDerivative(
        pt1: Vec2,
        pt2: Vec2,
        pt3: Vec2,
        t: number,
    ): Vec2;
    /**
     * Evaluate the second derivative of a quadratic bezier at the given t
     *
     * @since v3001.0
     * @group Math
     */
    evaluateQuadraticSecondDerivative(
        pt1: Vec2,
        pt2: Vec2,
        pt3: Vec2,
        t: number,
    ): Vec2;
    /**
     * Evaluate the cubic Bezier at the given t
     *
     * @since v3001.0
     * @group Math
     */
    evaluateBezier(pt1: Vec2, pt2: Vec2, pt3: Vec2, pt4: Vec2, t: number): Vec2;
    /**
     * Evaluate the first derivative of a cubic Bezier at the given t
     *
     * @group Math
     */
    evaluateBezierFirstDerivative(
        pt1: Vec2,
        pt2: Vec2,
        pt3: Vec2,
        pt4: Vec2,
        t: number,
    ): Vec2;
    /**
     * Evaluate the second derivative of a cubic bezier at the given t
     *
     * @since v3001.0
     * @group Math
     */
    evaluateBezierSecondDerivative(
        pt1: Vec2,
        pt2: Vec2,
        pt3: Vec2,
        pt4: Vec2,
        t: number,
    ): Vec2;
    /**
     * Evaluate the Catmull-Rom spline at the given t
     *
     * @since v3001.0
     * @group Math
     */
    evaluateCatmullRom(
        pt1: Vec2,
        pt2: Vec2,
        pt3: Vec2,
        pt4: Vec2,
        t: number,
    ): Vec2;
    /**
     * Evaluate the first derivative of a Catmull-Rom spline at the given t
     *
     * @since v3001.0
     * @group Math
     */
    evaluateCatmullRomFirstDerivative(
        pt1: Vec2,
        pt2: Vec2,
        pt3: Vec2,
        pt4: Vec2,
        t: number,
    ): Vec2;
    /**
     * Returns a function.
     * entries is the amount of entries in the LUT.
     * detail is the sampling granularity of each segment recorded in the LUT.
     * This new function either returns the length for a given t, or t for a given length, depending on the inverse parameter.
     *
     * @since v3001.0
     * @group Math
     */
    curveLengthApproximation(
        curve: (t: number) => Vec2,
        entries: number,
        detail: number,
    ): (t: number, inverse: boolean) => number;
    /**
     * Returns a new curve which is normalized. This new curve has constant speed
     * curve is any curve in t (non-constant between 0 and 1)
     * returns a curve in s (constant between 0 and 1)
     *
     * @since v3001.0
     * @group Math
     */
    normalizedCurve(curve: (t: number) => Vec2): (s: number) => Vec2;
    /**
     * A second order function returning an evaluator for the given 1D Hermite curve
     * @param pt1 - First point
     * @param m1 - First control point (tangent)
     * @param m2 - Second control point (tangent)
     * @param pt2 - Second point
     * @returns A function which gives the value on the 1D Hermite curve at t
     */
    hermite(
        pt1: number,
        m1: number,
        m2: number,
        pt2: number,
    ): (t: number) => number;
    /**
     * A second order function returning an evaluator for the given 2D Cardinal curve
     * @param pt1 - Previous point
     * @param pt2 - First point
     * @param pt3 - Second point
     * @param pt4 - Next point
     * @param tension The tension of the curve, [0..1] from round to tight.
     * @returns A function which gives the value on the 2D Cardinal curve at t
     */
    cardinal(
        pt1: Vec2,
        m1: Vec2,
        m2: Vec2,
        pt2: Vec2,
        tension: number,
    ): (t: number) => Vec2;
    /**
     * A second order function returning an evaluator for the given 2D Catmull-Rom curve
     * @param pt1 - Previous point
     * @param pt2 - First point
     * @param pt3 - Second point
     * @param pt4 - Next point
     * @returns A function which gives the value on the 2D Catmull-Rom curve at t
     */
    catmullRom(pt1: Vec2, m1: Vec2, m2: Vec2, pt2: Vec2): (t: number) => Vec2;
    /**
     * A second order function returning an evaluator for the given 2D quadratic Bezier curve
     * @param pt1 - First point
     * @param pt2 - First control point
     * @param pt3 - Second control point
     * @param pt4 - Second point
     * @returns A function which gives the value on the 2D quadratic Bezier curve at t
     */
    bezier(pt1: Vec2, pt2: Vec2, pt3: Vec2, pt4: Vec2): (t: number) => Vec2;
    /**
     * A second order function returning an evaluator for the given 2D Kochanek–Bartels curve
     * @param pt1 - Previous point
     * @param pt2 - First point
     * @param pt3 - Second point
     * @param pt4 - Next point
     * @param tension - The tension of the curve, [-1..1] from round to tight.
     * @param continuity - The continuity of the curve, [-1..1] from box corners to inverted corners.
     * @param bias - The bias of the curve, [-1..1] from pre-shoot to post-shoot.
     * @returns A function which gives the value on the 2D Kochanek–Bartels curve at t
     */
    kochanekBartels(
        pt1: Vec2,
        pt2: Vec2,
        pt3: Vec2,
        pt4: Vec2,
        tension: number,
        continuity: number,
        bias: number,
    ): (t: number) => Vec2;
    /**
     * Check if a line and a point intersect.
     *
     * @param l - The line.
     * @param pt - The point.
     *
     * @returns true if the line and point intersects.
     * @since v2000.0
     * @group Math
     */
    testLinePoint(l: Line, pt: Vec2): boolean;
    /**
     * Check if 2 lines intersects, if yes returns the intersection point.
     *
     * @param l1 - The first line.
     * @param l2 - The second line.
     *
     * @return The intersection point, or null if the lines are parallel.
     * @since v2000.0
     * @group Math
     */
    testLineLine(l1: Line, l2: Line): Vec2 | null;
    /**
     * Check if a line and a circle intersect.
     *
     * @param l - The line.
     * @param c - The circle.
     *
     * @returns true if the line and circle intersects.
     * @since v2000.0
     * @group Math
     */
    testLineCircle(l: Line, c: Circle): boolean;
    /**
     * Check if 2 rectangle overlaps.
     *
     * @param r1 - The first rectangle.
     * @param r2 - The second rectangle.
     *
     * @returns true if the rectangles overlap.
     * @since v2000.0
     * @group Math
     */
    testRectRect(r1: Rect, r2: Rect): boolean;
    /**
     * Check if a line and a rectangle overlaps.
     *
     * @param l - The line.
     * @param r - The rectangle.
     *
     * @returns true if the line and rectangle overlaps.
     * @since v2000.0
     * @group Math
     */
    testRectLine(r: Rect, l: Line): boolean;
    /**
     * Check if a point is inside a rectangle.
     *
     * @param r - The rectangle.
     * @param pt - The point.
     *
     * @returns true if the point is inside the rectangle.
     * @since v2000.0
     * @group Math
     */
    testRectPoint(r: Rect, pt: Vec2): boolean;
    /**
     * Check if a circle and polygon intersect linewise.
     *
     * @param c - The circle.
     * @param p - The polygon.
     *
     * @returns true if the circle and polygon intersect linewise.
     * @since v2000.0
     * @group Math
     */
    testCirclePolygon(c: Circle, p: Polygon): boolean;
    /**
     * @since v4000.0
     * @group Math
     */
    clipLineToRect(r: Rect, l: Line, result: Line): boolean;
    /**
     * @since v4000.0
     * @group Math
     */
    clipLineToCircle(c: Circle, l: Line, result: Line): boolean;
    /**
     * @since v4000.0
     * @group Math
     */
    gjkShapeIntersects(shapeA: Shape, shapeB: Shape): boolean;
    /**
     * @since v4000.0
     * @group Math
     */
    gjkShapeIntersection(
        shapeA: Shape,
        shapeB: Shape,
    ): GjkCollisionResult | null;
    /**
     * @since v3001.0
     * @group Math
     */
    isConvex(pts: Vec2[]): boolean;
    /**
     * @since v3001.0
     * @group Math
     */
    triangulate(pts: Vec2[]): Vec2[][];
    /**
     * A Navigation Mesh.
     *
     * @since v3001.0
     * @group Math
     */
    NavMesh: typeof NavMesh;
    /**
     * A point.
     *
     * @since v3001.0
     * @group Math
     */
    Point: typeof Point;
    /**
     * A line shape.
     *
     * @since v2000.0
     * @group Math
     */
    Line: typeof Line;
    /**
     * A rectangle shape.
     *
     * @since v2000.0
     * @group Math
     */
    Rect: typeof Rect;
    /**
     * A circle shape.
     *
     * @since v2000.0
     * @group Math
     */
    Circle: typeof Circle;
    /**
     * A ellipse shape.
     *
     * @since v3001.0
     * @group Math
     */
    Ellipse: typeof Ellipse;
    /**
     * A polygon shape.
     *
     * @since v2000.0
     * @group Math
     */
    Polygon: typeof Polygon;
    /**
     * A 2D vector.
     *
     * @since v2000.0
     * @group Math
     */
    Vec2: typeof Vec2;
    /**
     * A color.
     *
     * @since v2000.0
     * @group Math
     */
    Color: typeof Color;
    /**
     * @since v3001.0
     * @group Math
     */
    Mat4: typeof Mat4;
    /**
     * @since v4000.0
     * @group Math
     */
    Mat23: typeof Mat23;
    /**
     * A 2D quad.
     *
     * @since v3001.0
     * @group Math
     */
    Quad: typeof Quad;
    /**
     * The Random Number Generator.
     *
     * @since v2000.0
     * @group Math
     */
    RNG: typeof RNG;
    /**
     * Define a scene.
     *
     * @param name - The scene name.
     * @param def - The scene definition.
     *
     * @example
     * ```js
     * // define a scene
     * scene("game", () => {
     * // ...
     * });
     *
     * // get options
     * scene("game", (opts) => {
     *     debug.log(opts.level);
     * });
     *
     * @group Scene
     */
    scene(name: SceneName, def: SceneDef): void;
    /**
     * Go to a scene, passing all rest args to scene callback.
     *
     * @param name - The scene name.
     * @param args - The rest args to pass to the scene callback.
     *
     * @example
     * ```js
     * // go to "game" scene
     * go("game");
     *
     * // go with options
     * go("game", { level: 1 });
     * ```
     *
     * @since v2000.0
     * @group Scene
     */
    go(name: SceneName, ...args: any): void;
    /**
     * Define the layer names. Should be called before any objects are made.
     *
     * @param layers - The layer names.
     * @param defaultLayer - The default layer name.
     *
     * @example
     * ```js
     * layers(["bg", "obj", "ui"], "obj")
     *
     * // no layer specified, will be added to "obj"
     * add([
     *      sprite("bean"),
     * ]);
     *
     * // add to "bg" layer
     * add([
     *     sprite("bg"),
     *     layer("bg"),
     * ]);
     * ```
     *
     * @since v3001.1
     * @group Layers
     */
    setLayers(layers: string[], defaultLayer: string): void;
    /**
     * Get the layer names.
     *
     * @returns The layer names or null if not set.
     * @since v3001.1
     * @group Layers
     */
    getLayers(): string[] | null;
    /**
     * Get the default layer name.
     *
     * @returns The default layer name or null if not set.
     * @since v3001.1
     * @group Layers
     */
    getDefaultLayer(): string | null;
    /**
     * @deprecated Use {@link setLayers} instead.
     *
     * Define the layer names. Should be called before any objects are made.
     *
     * @param layers - The layer names.
     * @param defaultLayer - The default layer name.
     *
     * @example
     * ```js
     * setLayers(["bg", "obj", "ui"], "obj")
     *
     * // no layer specified, will be added to "obj"
     * add([
     *      sprite("bean"),
     * ]);
     *
     * // add to "bg" layer
     * add([
     *     sprite("bg"),
     *     layer("bg"),
     * ]);
     * ```
     *
     * @since v3001.0
     * @group Scene
     */
    layers(layers: string[], defaultLayer: string): void;
    /**
     * Construct a level based on symbols.
     *
     * @param map - The map data.
     * @param opt - The level options.
     *
     * @example
     * ```js
     * addLevel([
     *     "                          $",
     *     "                          $",
     *     "           $$         =   $",
     *     "  %      ====         =   $",
     *     "                      =    ",
     *     "       ^^      = >    =   &",
     *     "===========================",
     * ], {
     *     // define the size of tile block
     *     tileWidth: 32,
     *     tileHeight: 32,
     *     // define what each symbol means, by a function returning a component list (what will be passed to add())
     *     tiles: {
     *         "=": () => [
     *             sprite("floor"),
     *             area(),
     *             body({ isStatic: true }),
     *         ],
     *         "$": () => [
     *             sprite("coin"),
     *             area(),
     *             pos(0, -9),
     *         ],
     *         "^": () => [
     *             sprite("spike"),
     *             area(),
     *             "danger",
     *         ],
     *     }
     * })
     * ```
     *
     * @returns A game obj with the level.
     * @since v2000.0
     * @group Level
     */
    addLevel(map: string[], opt: LevelOpt): GameObj;
    /**
     * Get data from local storage, if not present can set to a default value.
     *
     * @param key - The key to get data from.
     * @param def - The default value to set if not found.
     *
     * @returns The data or null if not found.
     * @since v2000.0
     * @group Data
     */
    getData<T>(key: string, def?: T): T | null;
    /**
     * Set data from local storage.
     *
     * @param key - The key to set data to.
     * @param data - The data to set.
     *
     * @since v2000.0
     * @group Data
     */
    setData(key: string, data: any): void;
    /**
     * Draw a sprite.
     *
     * @param opt - The draw sprite options.
     *
     * @example
     * ```js
     * drawSprite({
     *     sprite: "bean",
     *     pos: vec2(100, 200),
     *     frame: 3,
     * });
     * ```
     *
     * @since v2000.0
     * @group Draw
     */
    drawSprite(opt: DrawSpriteOpt): void;
    /**
     * Draw a piece of text.
     *
     * @param opt - The draw text options.
     *
     * @example
     * ```js
     * drawText({
     *     text: "oh hi",
     *     size: 48,
     *     font: "sans-serif",
     *     width: 120,
     *     pos: vec2(100, 200),
     *     color: rgb(0, 0, 255),
     * });
     * ```
     *
     * @since v2000.0
     * @group Draw
     */
    drawText(opt: DrawTextOpt): void;
    /**
     * Draw a rectangle.
     *
     * @param opt - The draw rect options.
     *
     * @example
     * ```js
     * drawRect({
     *     width: 120,
     *     height: 240,
     *     pos: vec2(20, 20),
     *     color: YELLOW,
     *     outline: { color: BLACK, width: 4 },
     * });
     * ```
     *
     * @since v2000.0
     * @group Draw
     */
    drawRect(opt: DrawRectOpt): void;
    /**
     * Draw a line.
     *
     * @param opt - The draw line options.
     *
     * @example
     * ```js
     * drawLine({
     *     p1: vec2(0),
     *     p2: mousePos(),
     *     width: 4,
     *     color: rgb(0, 0, 255),
     * });
     * ```
     *
     * @since v3000.0
     * @group Draw
     */
    drawLine(opt: DrawLineOpt): void;
    /**
     * Draw lines.
     *
     * @param opt - The draw lines options.
     *
     * @example
     * ```js
     * drawLines({
     *     pts: [ vec2(0), vec2(0, height()), mousePos() ],
     *     width: 4,
     *     pos: vec2(100, 200),
     *     color: rgb(0, 0, 255),
     * });
     * ```
     *
     * @since v3000.0
     * @group Draw
     */
    drawLines(opt: DrawLinesOpt): void;
    /**
     * Draw a curve.
     *
     * @example
     * ```js
     * drawCurve(t => evaluateBezier(a, b, c, d, t)
     * {
     *     width: 2,
     *     color: rgb(0, 0, 255),
     * });
     * ```
     *
     * @since v3001.0
     * @group Draw
     */
    drawCurve(curve: (t: number) => Vec2, opt: DrawCurveOpt): void;
    /**
     * Draw a cubic Bezier curve.
     *
     * @param opt - The draw cubic bezier options.
     *
     * @example
     * ```js
     * drawBezier({
     *     pt1: vec2(100, 100),
     *     pt2: vec2(200, 100),
     *     pt3: vec2(200, 200),
     *     pt4: vec2(100, 200),
     *     width: 2,
     *     color: GREEN
     * });
     * ```
     *
     * @since v3001.0
     * @group Draw
     */
    drawBezier(opt: DrawBezierOpt): void;
    /**
     * Draw a triangle.
     *
     * @param opt - The draw triangle options.
     *
     * @example
     * ```js
     * drawTriangle({
     *     p1: vec2(0),
     *     p2: vec2(0, height()),
     *     p3: mousePos(),
     *     pos: vec2(100, 200),
     *     color: rgb(0, 0, 255),
     * });
     * ```
     *
     * @since v3001.0
     * @group Draw
     */
    drawTriangle(opt: DrawTriangleOpt): void;
    /**
     * Draw a circle.
     *
     * @param opt - The draw circle options.
     *
     * @example
     * ```js
     * drawCircle({
     *     pos: vec2(100, 200),
     *     radius: 120,
     *     color: rgb(255, 255, 0),
     * });
     * ```
     *
     * @since v2000.0
     * @group Draw
     */
    drawCircle(opt: DrawCircleOpt): void;
    /**
     * Draw an ellipse.
     *
     * @param opt - The draw ellipse options.
     *
     * @example
     * ```js
     * drawEllipse({
     *     pos: vec2(100, 200),
     *     radiusX: 120,
     *     radiusY: 120,
     *     color: rgb(255, 255, 0),
     * });
     * ```
     *
     * @since v3000.0
     * @group Draw
     */
    drawEllipse(opt: DrawEllipseOpt): void;
    /**
     * Draw a convex polygon from a list of vertices.
     *
     * @param opt - The draw polygon options.
     *
     * @example
     * ```js
     * drawPolygon({
     *     pts: [
     *         vec2(-12),
     *         vec2(0, 16),
     *         vec2(12, 4),
     *         vec2(0, -2),
     *         vec2(-8),
     *     ],
     *     pos: vec2(100, 200),
     *     color: rgb(0, 0, 255),
     * });
     * ```
     *
     * @since v3000.0
     * @group Draw
     */
    drawPolygon(opt: DrawPolygonOpt): void;
    /**
     * Draw a rectangle with UV data.
     *
     * @param opt - The draw rect with UV options.
     *
     * @since v2000.0
     * @group Draw
     */
    drawUVQuad(opt: DrawUVQuadOpt): void;
    /**
     * Draw a piece of formatted text from formatText().
     *
     * @param text - The formatted text object.
     *
     * @example
     * ```js
     * // text background
     * const txt = formatText({
     *     text: "oh hi",
     * });
     *
     * drawRect({
     *     width: txt.width,
     *     height: txt.height,
     * });
     *
     * drawFormattedText(txt);
     * ```
     *
     * @since v2000.2
     * @group Draw
     */
    drawFormattedText(text: FormattedText): void;
    /**
     * Whatever drawn in content will only be drawn if it's also drawn in mask (mask will not be rendered).
     *
     * @since v3000.0
     * @group Draw
     */
    drawMasked(content: () => void, mask: () => void): void;
    /**
     * Subtract whatever drawn in content by whatever drawn in mask (mask will not be rendered).
     *
     * @since v3000.0
     * @group Draw
     */
    drawSubtracted(content: () => void, mask: () => void): void;
    /**
     * Push current transform matrix to the transform stack.
     *
     * @example
     * ```js
     * pushTransform();
     *
     * // These transforms will affect every render until popTransform()
     * pushTranslate(120, 200);
     * pushRotate(time() * 120);
     * pushScale(6);
     *
     * drawSprite("bean");
     * drawCircle(vec2(0), 120);
     *
     * // Restore the transformation stack to when last pushed
     * popTransform();
     * ```
     *
     * @since v2000.0
     * @group Draw
     */
    pushTransform(): void;
    /**
     * Pop the topmost transform matrix from the transform stack.
     *
     * @since v2000.0
     * @group Draw
     */
    popTransform(): void;
    /**
     * Translate all subsequent draws.
     *
     * @example
     * ```js
     * pushTranslate(100, 100)
     *
     * // this will be drawn at (120, 120)
     * drawText({
     *     text: "oh hi",
     *     pos: vec2(20, 20),
     * })
     * ```
     *
     * @since v2000.0
     * @group Draw
     */
    pushTranslate(t?: Vec2): void;
    /**
     * Scale all subsequent draws.
     *
     * @since v2000.0
     * @group Draw
     */
    pushScale(s?: Vec2): void;
    /**
     * Rotate all subsequent draws.
     *
     * @since v2000.0
     * @group Draw
     */
    pushRotate(angle?: number): void;
    /**
     * Apply a transform matrix, ignore all prior transforms.
     *
     * @since v3000.0
     * @group Draw
     */
    pushMatrix(mat?: Mat23): void;
    /**
     * Apply a post process effect from a shader name.
     *
     * @example
     * ```js
     * loadShader("invert", null, `
     * vec4 frag(vec2 pos, vec2 uv, vec4 color, sampler2D tex) {
     *     vec4 c = def_frag();
     *     return vec4(1.0 - c.r, 1.0 - c.g, 1.0 - c.b, c.a);
     * }
     * `)
     *
     * usePostEffect("invert")
     * ```
     *
     * @since v3000.0
     * @group Draw
     */
    usePostEffect(name: string, uniform?: Uniform | (() => Uniform)): void;
    /**
     * Format a piece of text without drawing (for getting dimensions, etc).
     *
     * @example
     * ```js
     * // text background
     * const txt = formatText({
     *     text: "oh hi",
     * });
     *
     * drawRect({
     *     width: txt.width,
     *     height: txt.height,
     * });
     *
     * drawFormattedText(txt);
     * ```
     * @returns The formatted text object.
     * @since v2000.2
     * @group Draw
     */
    formatText(options: DrawTextOpt): FormattedText;
    /**
     * Create a canvas to draw stuff offscreen.
     *
     * @returns The canvas object.
     * @since v3001.0
     * @group Draw
     */
    makeCanvas(w: number, h: number): Canvas;
    /**
     * The Debug interface for debugging stuff.
     *
     * @example
     * ```js
     * // pause the whole game
     * debug.paused = true
     *
     * // enter inspect mode
     * debug.inspect = true
     * ```
     *
     * @returns The debug interface.
     * @since v2000.0
     * @group Debug
     */
    debug: Debug;
    /**
     * Import a plugin.
     *
     * @param plugin - The plugin to import.
     *
     * @returns The updated context with the plugin.
     * @since v2000.0
     * @group Plugins
     */
    plug<T extends Record<string, any>>(plugin: KAPLAYPlugin<T>): KAPLAYCtx & T;
    /**
     * Take a screenshot and get the data url of the image.
     *
     * @returns The dataURL of the image.
     * @since v2000.0
     * @group Data
     */
    screenshot(): string;
    /**
     * Trigger a file download from a url.
     *
     * @since v3000.0
     * @group Data
     */
    download(filename: string, dataurl: string): void;
    /**
     * Trigger a text file download.
     *
     * @since v3000.0
     * @group Data
     */
    downloadText(filename: string, text: string): void;
    /**
     * Trigger a json download from a .
     *
     * @since v3000.0
     * @group Data
     */
    downloadJSON(filename: string, data: any): void;
    /**
     * Trigger a file download from a blob.
     *
     * @since v3000.0
     * @group Data
     */
    downloadBlob(filename: string, blob: Blob): void;
    /**
     * Start recording the canvas into a video. If framerate is not specified, a new frame will be captured each time the canvas changes.
     *
     * @returns A control handle.
     * @since v2000.1
     * @group Data
     */
    record(frameRate?: number): Recording;
    /**
     * Add an explosion effect.
     *
     * @param pos - The position of the explosion.
     * @param opt - The options for the explosion.
     *
     * @example
     * ```js
     * onMousePress(() => {
     *     addKaboom(mousePos());
     * });
     *
     * @returns The explosion object.
     * @since v2000.0
     * @group Misc
     */
    addKaboom(pos: Vec2, opt?: BoomOpt): GameObj;
    /**
     * All chars in ASCII.
     *
     * @since v2000.0
     * @group Constants
     */
    ASCII_CHARS: string;
    /**
     * Left directional vector vec2(-1, 0).
     *
     * @since v2000.0
     * @group Constants
     */
    LEFT: Vec2;
    /**
     * Right directional vector vec2(1, 0).
     *
     * @since v2000.0
     * @group Constants
     */
    RIGHT: Vec2;
    /**
     * Up directional vector vec2(0, -1).
     *
     * @since v2000.0
     * @group Constants
     */
    UP: Vec2;
    /**
     * Down directional vector vec2(0, 1).
     *
     * @since v2000.0
     * @group Constants
     */
    DOWN: Vec2;
    /**
     * Red color.
     *
     * @since v2000.0
     * @group Constants
     */
    RED: Color;
    /**
     * Green color.
     *
     * @since v2000.0
     * @group Constants
     */
    GREEN: Color;
    /**
     * Blue color.
     *
     * @since v2000.0
     * @group Constants
     */
    BLUE: Color;
    /**
     * Yellow color.
     *
     * @since v2000.0
     * @group Constants
     */
    YELLOW: Color;
    /**
     * Cyan color.
     *
     * @since v2000.0
     * @group Constants
     */
    MAGENTA: Color;
    /**
     * Cyan color.
     *
     * @since v2000.0
     * @group Constants
     */
    CYAN: Color;
    /**
     * White color.
     *
     * @since v2000.0
     * @group Constants
     */
    WHITE: Color;
    /**
     * Black color.
     *
     * @since v2000.0
     * @group Constants
     */
    BLACK: Color;
    /**
     * The canvas DOM KAPLAY is currently using.
     *
     * @since v2000.0
     * @group Info
     */
    canvas: HTMLCanvasElement;
    /**
     * End everything.
     *
     * @since v2000.0
     * @group Start
     */
    quit: () => void;
    /**
     * EventHandler for one single event.
     *
     * @since v3000.0
     * @group Events
     */
    KEvent: typeof KEvent;
    /**
     * EventHandler for multiple events.
     *
     * @since v3000.0
     * @group Events
     */
    KEventHandler: typeof KEventHandler;
    /**
     * The object that can pause or cancel an event.
     *
     * @since v3000.0
     * @group Events
     */
    KEventController: typeof KEventController;
    /**
     * Current KAPLAY library version.
     *
     * @since v3000.0
     * @group Info
     */
    VERSION: string;
}

export type Tag = string;

type UnionToIntersection<U> = (U extends any ? (k: U) => void : never) extends (
    k: infer I,
) => void ? I
    : never;
type Defined<T> = T extends any
    ? Pick<T, { [K in keyof T]-?: T[K] extends undefined ? never : K }[keyof T]>
    : never;
type Expand<T> = T extends infer U ? { [K in keyof U]: U[K] } : never;
export type MergeObj<T> = Expand<UnionToIntersection<Defined<T>>>;
/**
 * A type to merge the components of a game object, omitting the default component properties.
 *
 * @group Component Types
 */
export type MergeComps<T> = Omit<MergeObj<T>, keyof Comp>;
export type MergePlugins<T extends PluginList<any>> = MergeObj<
    ReturnType<T[number]>
>;

/**
 * A component list.
 *
 * @group Component Types
 */
export type CompList<T> = Array<T | Tag>;
export type PluginList<T> = Array<T | KAPLAYPlugin<any>>;

/**
 * A key.
 *
 * @group Input
 */
export type Key =
    | (
        | "f1"
        | "f2"
        | "f3"
        | "f4"
        | "f5"
        | "f6"
        | "f7"
        | "f8"
        | "f9"
        | "f10"
        | "f11"
        | "f12"
        | "`"
        | "1"
        | "2"
        | "3"
        | "4"
        | "5"
        | "6"
        | "7"
        | "8"
        | "9"
        | "0"
        | "-"
        | "+"
        | "="
        | "q"
        | "w"
        | "e"
        | "r"
        | "t"
        | "y"
        | "u"
        | "i"
        | "o"
        | "p"
        | "["
        | "]"
        | "\\"
        | "a"
        | "s"
        | "d"
        | "f"
        | "g"
        | "h"
        | "j"
        | "k"
        | "l"
        | ";"
        | "'"
        | "z"
        | "x"
        | "c"
        | "v"
        | "b"
        | "n"
        | "m"
        | ","
        | "."
        | "/"
        | "escape"
        | "backspace"
        | "enter"
        | "tab"
        | "control"
        | "alt"
        | "meta"
        | "space"
        | " "
        | "left"
        | "right"
        | "up"
        | "down"
        | "shift"
    )
    | (string & {});

/**
 * A mouse button.
 *
 * @group Input
 */
export type MouseButton = "left" | "right" | "middle" | "back" | "forward";

/**
 * A gamepad button.
 *
 * @group Input
 */
export type KGamepadButton =
    | "north"
    | "east"
    | "south"
    | "west"
    | "ltrigger"
    | "rtrigger"
    | "lshoulder"
    | "rshoulder"
    | "select"
    | "start"
    | "lstick"
    | "rstick"
    | "dpad-up"
    | "dpad-right"
    | "dpad-down"
    | "dpad-left"
    | "home"
    | "capture";

/**
 * A gamepad stick.
 *
 * @group Input
 */
export type GamepadStick = "left" | "right";

/**
 * A gamepad definition.
 */
export type GamepadDef = {
    buttons: Record<string, KGamepadButton>;
    sticks: Partial<Record<GamepadStick, { x: number; y: number }>>;
};

/** A KAPLAY gamepad */
export type KGamepad = {
    /** The order of the gamepad in the gamepad list. */
    index: number;
    /** If certain button is pressed. */
    isPressed(b: KGamepadButton): boolean;
    /** If certain button is held down. */
    isDown(b: KGamepadButton): boolean;
    /** If certain button is released. */
    isReleased(b: KGamepadButton): boolean;
    /** Get the value of a stick. */
    getStick(stick: GamepadStick): Vec2;
};

/**
 * Inspect info for a game object.
 */
export type GameObjInspect = Record<Tag, string | null>;

/**
 * KAPLAY configurations.
 *
 * @group Start
 */
export interface KAPLAYOpt<
    TPlugin extends PluginList<any> = any,
    TButtonDef extends ButtonsDef = any,
> {
    /**
     * Width of game.
     */
    width?: number;
    /**
     * Height of game.
     */
    height?: number;
    /**
     * Pixel scale / size.
     */
    scale?: number;
    /**
     * If stretch canvas to container when width and height is specified
     */
    stretch?: boolean;
    /**
     * When stretching if keep aspect ratio and leave black bars on remaining spaces.
     */
    letterbox?: boolean;
    /**
     * If register debug buttons (default true)
     */
    debug?: boolean;
    /**
     * Key that toggles debug mode
     */
    debugKey?: Key;
    /**
     * Default font (defaults to "monospace").
     */
    font?: string;
    /**
     * Device pixel scale (defaults to 1, high pixel density will hurt performance).
     *
     * @since v3000.0
     */
    pixelDensity?: number;
    /**
     * Disable antialias and enable sharp pixel display.
     */
    crisp?: boolean;
    /**
     * The canvas DOM element to use. If empty will create one.
     */
    canvas?: HTMLCanvasElement;
    /**
     * The container DOM element to insert the canvas if created. Defaults to document.body.
     */
    root?: HTMLElement;
    /**
     * Background color. E.g. [ 0, 0, 255 ] for solid blue background, or [ 0, 0, 0, 0 ] for transparent background. Accepts RGB value array or string hex codes.
     */
    background?: RGBValue | RGBAValue | string;
    /**
     * Default texture filter.
     */
    texFilter?: TexFilter;
    /**
     * How many log messages can there be on one screen (default 8).
     */
    logMax?: number;
    /**
     * How many seconds log messages stay on screen (default 4).
     *
     * @since v3000.1
     */
    logTime?: number;
    /**
     * Size of the spatial hash grid for collision detection (default 64).
     *
     * @since v3000.0
     */
    hashGridSize?: number;
    /**
     * If translate touch events as mouse clicks (default true).
     */
    touchToMouse?: boolean;
    /**
     * If KAPLAY should render a default loading screen when assets are not fully ready (default true).
     *
     * @since v3000.0
     */
    loadingScreen?: boolean;
    /**
     * If pause audio when tab is not active (default false).
     *
     * @since v3000.0
     */
    backgroundAudio?: boolean;
    /**
     * Custom gamepad definitions (see gamepad.json for reference of the format).
     *
     * @since v3000.0
     */
    gamepads?: Record<string, GamepadDef>;
    /**
     * Defined buttons for input binding.
     *
     * @since v30010
     */
    buttons?: TButtonDef;
    /**
     * Limit framerate to an amount per second.
     *
     * @since v3000.0
     */
    maxFPS?: number;
    /**
     * If focus on the canvas on start (default true).
     *
     * @since v3001.0
     */
    focus?: boolean;
    /**
     * If import all KAPLAY functions to global (default true).
     */
    global?: boolean;
    /**
     * List of plugins to import.
     */
    plugins?: TPlugin;
    /**
     * Enter burp mode.
     */
    burp?: boolean;
    /**
     * Make component's id ("sprite" for sprite() comp) be added as tags.
     *
     * That means .is() will return true for components with that id.
     *
     * @default true
     */
    tagsAsComponents?: boolean;
}

/**
 * A plugin for KAPLAY.
 *
 * @example
 * ```js
 * // a plugin that adds a new function to KAPLAY
 * const myPlugin = (k) => ({
 *    myFunc: () => {
 *       k.debug.log("hello from my plugin")
 *   }
 * })
 *
 * // use the plugin
 * kaplay({
 *   plugins: [ myPlugin ]
 * })
 *
 * // now you can use the new function
 * myFunc()
 * ```
 *
 * @group Plugins
 */
export type KAPLAYPlugin<T> = (
    k: KAPLAYCtx,
) => T | ((...args: any) => (k: KAPLAYCtx) => T);

/**
 * Base interface of all game objects.
 *
 * @since v2000.0
 * @group Game Obj
 */
export interface GameObjRaw {
    /**
     * Add a child.
     *
     * @param comps - The components to add.
     *
     * @returns The added game object.
     * @since v3000.0
     */
    add<T>(comps?: CompList<T> | GameObj<T>): GameObj<T>;
    /**
     * Remove and re-add the game obj, without triggering add / destroy events.
     *
     * @param obj - The game object to re-add.
     *
     * @returns The re-added game object.
     * @since v3000.0
     */
    readd<T>(obj: GameObj<T>): GameObj<T>;
    /**
     * Remove a child.
     *
     * @param obj - The game object to remove.
     *
     * @since v3000.0
     */
    remove(obj: GameObj): void;
    /**
     * Remove all children with a certain tag.
     *
     * @param tag - The tag to remove.
     *
     * @since v3000.0
     */
    removeAll(tag: Tag): void;
    /**
     * Remove all children.
     *
     * @since v3000.0
     */
    removeAll(): void;
    /**
     * Get a list of all game objs with certain tag.
     *
     * @param tag - The tag to get.
     *
     * @since v3000.0
     */
    get<T = any>(tag: Tag | Tag[], opts?: GetOpt): GameObj<T>[];
    /**
     * Get a list of all game objs with certain properties.
     *
     * @param opt - The properties to get.
     *
     * @since v3001.0
     */
    query(opt: QueryOpt): GameObj[];
    /**
     * Get the parent game obj, if have any.
     *
     * @since v3000.0
     */
    parent: GameObj | null;
    /**
     * @readonly
     * Get all children game objects.
     *
     * @since v3000.0
     */
    children: GameObj[];
    /**
     * @readonly
     * Get the tags of a game object. For update it, use `tag()` and `untag()`.
     *
     * @since v3001.0
     */
    tags: string[];
    /**
     * Update this game object and all children game objects.
     *
     * @since v3001.0
     */
    fixedUpdate(): void;
    /**
     * Update this game object and all children game objects.
     *
     * @since v3000.0
     */
    update(): void;
    /**
     * Draw this game object and all children game objects.
     *
     * @since v3000.0
     */
    draw(): void;
    /**
     * Draw debug info in inspect mode
     *
     * @since v3000.0
     */
    drawInspect: () => void;
    clearEvents: () => void;
    /**
     * Add a component.
     *
     * @example
     * ```js
     * const obj = add([
     *    sprite("bean"),
     * ]);
     *
     * // Add opacity
     * obj.use(opacity(0.5));
     * ```
     *
     * @since v2000.0
     */
    use(comp: Comp | Tag): void;
    /**
     * Remove a component with its id (the component name)
     *
     * @param comp - The component id to remove. It means the name, if sprite, then it's "sprite".
     *
     * @example
     * ```js
     * // Remove sprite component
     * obj.unuse("sprite");
     * ```
     *
     * @since v2000.0
     */
    unuse(comp: Tag): void;
    /**
     * Check if game object has a certain component.
     *
     * @param compId - The component id(s) to check.
     * @param op - The operator to use when searching for multiple components. Default is "and".
     *
     * @example
     * ```js
     * // Check if game object has sprite component
     * if(obj.has("sprite")) {
     *     debug.log("has sprite component");
     * }
     *
     * // Check if game object has tags
     * obj.has(["tag1", "tag2"]); // AND, it has both tags
     * obj.has(["tag1", "tag2"], "or"); // OR, it has either tag1 or tag2
     * ```
     *
     * @returns true if has the component(s), false otherwise.
     * @since v3001.1
     */
    has(compId: string | string[], op?: "and" | "or"): boolean;
    /**
     * Add a tag(s) to the game obj.
     *
     * @param tag - The tag(s) to add.
     *
     * @example
     * ```js
     * // add enemy tag
     * obj.tag("enemy");
     *
     * // add multiple tags
     * obj.tag(["enemy", "boss"]);
     * ```
     *
     * @since v3001.1
     */
    tag(tag: Tag | Tag[]): void;
    /**
     * Remove a tag(s) from the game obj.
     *
     * @param tag - The tag(s) to remove.
     *
     * @example
     * ```js
     * // remove enemy tag
     * obj.untag("enemy");
     *
     * // remove multiple tags
     * obj.untag(["enemy", "boss"]);
     * ```
     *
     * @since v3001.1
     */
    untag(tag: Tag | Tag[]): void;
    /**
     * If there's certain tag(s) on the game obj.
     *
     * @param tag - The tag(s) for checking.
     * @param op - The operator to use when searching for multiple tags. Default is "and".
     *
     * @since v3001.1
     */
    is(
        /** Tag(s) for checking */
        tag: Tag | Tag[],
        /**
         * Operator to use when searching for multiple tags.
         *
         * @default "and"
         */
        op?: "and" | "or",
    ): boolean;
    /**
     * Register an event.
     *
     * @param event - The event name.
     * @param action - The action to run when event is triggered.
     *
     * @returns The event controller.
     * @since v2000.0
     */
    on(event: string, action: (...args: any) => void): KEventController;
    /**
     * Trigger an event.
     *
     * @param event - The event name.
     * @parm args - The arguments to pass to the event action.
     *
     * @since v2000.0
     */
    trigger(event: string, ...args: any): void;
    /**
     * Remove the game obj from scene.
     *
     * @since v2000.0
     */
    destroy(): void;
    /**
     * Get state for a specific comp.
     *
     * @param id - The component id.
     *
     * @since v2000.0
     */
    c(id: string): Comp | null;
    /**
     * Gather debug info of all comps.
     *
     * @since v2000.0
     */
    inspect(): GameObjInspect;
    /**
     * Register an event that runs when the game obj is added to the scene.
     *
     * @returns The event controller.
     * @since v2000.0
     */
    onAdd(action: () => void): KEventController;
    /**
     * Register an event that runs every frame as long as the game obj exists.
     *
     * @returns The event controller.
     * @since v2000.1
     */
    onUpdate(action: () => void): KEventController;
    /**
     * Register an event that runs every frame as long as the game obj exists (this is the same as `onUpdate()`, but all draw events are run after all update events).
     *
     * @returns The event controller.
     * @since v2000.1
     */
    onDraw(action: () => void): KEventController;
    /**
     * Register an event that runs when the game obj is destroyed.
     *
     * @returns The event controller.
     * @since v2000.1
     */
    onDestroy(action: () => void): KEventController;
    /**
     * If game obj is attached to the scene graph.
     *
     * @returns true if attached, false otherwise.
     * @since v2000.0
     */
    exists(): boolean;
    /**
     * Check if is an ancestor (recursive parent) of another game object
     *
     * @returns true if is ancestor, false otherwise.
     * @since v3000.0
     */
    isAncestorOf(obj: GameObj): boolean;
    /**
     * Calculated transform matrix of a game object.
     *
     * @since v3000.0
     */
    transform: Mat23;
    /**
     * If draw the game obj (run "draw" event or not).
     *
     * @since v2000.0
     */
    hidden: boolean;
    /**
     * If update the game obj (run "update" event or not).
     *
     * @since v2000.0
     */
    paused: boolean;
    /**
     * A unique number ID for each game object.
     *
     * @since v2000.0
     */
    id: GameObjID | null;
    /**
     * The canvas to draw this game object on
     *
     * @since v3001.0
     */
    canvas: FrameBuffer | null;
    onKeyDown: KAPLAYCtx["onKeyDown"];
    onKeyPress: KAPLAYCtx["onKeyPress"];
    onKeyPressRepeat: KAPLAYCtx["onKeyPressRepeat"];
    onKeyRelease: KAPLAYCtx["onKeyRelease"];
    onCharInput: KAPLAYCtx["onCharInput"];
    onMouseDown: KAPLAYCtx["onMouseDown"];
    onMousePress: KAPLAYCtx["onMousePress"];
    onMouseRelease: KAPLAYCtx["onMouseRelease"];
    onMouseMove: KAPLAYCtx["onMouseMove"];
    onTouchStart: KAPLAYCtx["onTouchStart"];
    onTouchMove: KAPLAYCtx["onTouchMove"];
    onTouchEnd: KAPLAYCtx["onTouchEnd"];
    onScroll: KAPLAYCtx["onScroll"];
    onGamepadButtonDown: KAPLAYCtx["onGamepadButtonDown"];
    onGamepadButtonPress: KAPLAYCtx["onGamepadButtonPress"];
    onGamepadButtonRelease: KAPLAYCtx["onGamepadButtonRelease"];
    onGamepadStick: KAPLAYCtx["onGamepadStick"];
    onButtonDown: KAPLAYCtx["onButtonDown"];
    onButtonPress: KAPLAYCtx["onButtonPress"];
    onButtonRelease: KAPLAYCtx["onButtonRelease"];
}

/**
 * The basic unit of object in KAPLAY. The player, a butterfly, a tree, or even a piece of text.
 *
 * @group Game Obj
 */
export type GameObj<T = any> = GameObjRaw & MergeComps<T>;

/**
 * @group Options
 */
export type GetOpt = {
    /**
     * Recursively get all children and their descendants.
     */
    recursive?: boolean;
    /**
     * Live update the returned list every time object is added / removed.
     */
    liveUpdate?: boolean;
    /**
     * Get only by tags or components.
     */
    only?: "tags" | "comps";
};

/**
 * @group Options
 */
export type QueryOpt = {
    /**
     * All objects which include all or any of these tags, depending on includeOp.
     */
    include?: string | string[];
    /**
     * Selects the operator to use. Defaults to and.
     */
    includeOp?: "and" | "or";
    /**
     * All objects which do not have all or any of these tags, depending on excludeOp.
     */
    exclude?: string | string[];
    /**
     * Selects the operator to use. Defaults to and.
     */
    excludeOp?: "and" | "or";
    /**
     * All objects which are near or far to the position of this, depending on distanceOp.
     */
    distance?: number;
    /**
     * Selects the operator to use. Defaults to near.
     */
    distanceOp?: "near" | "far";
    /**
     * All objects visible from this standpoint.
     */
    visible?: boolean;
    /**
     * All objects in the given group. Defaults to children.
     */
    hierarchy?: "children" | "siblings" | "ancestors" | "descendants";
    /**
     * All objects matching name
     */
    name?: string;
};

/**
 * Screen recording control handle.
 *
 * @group Data
 */
export interface Recording {
    /**
     * Pause the recording.
     */
    pause(): void;
    /**
     * Resume the recording.
     */
    resume(): void;
    /**
     * Stop the recording and get the video data as mp4 Blob.
     *
     * @since v3000.0
     */
    stop(): Promise<Blob>;
    /**
     * Stop the recording and downloads the file as mp4. Trying to resume later will lead to error.
     */
    download(filename?: string): void;
}

/**
 * Sprite animation configuration when playing.
 */
export interface SpriteAnimPlayOpt {
    /**
     * If this anim should be played in loop.
     */
    loop?: boolean;
    /**
     * When looping should it move back instead of go to start frame again.
     */
    pingpong?: boolean;
    /**
     * This anim's speed in frames per second.
     */
    speed?: number;
    /**
     * Runs when this animation ends.
     */
    onEnd?: () => void;
}

export type MusicData = string;

export interface LoadFontOpt {
    filter?: TexFilter;
    outline?: number | Outline;
    /**
     * The size to load the font in (default 64).
     *
     * @since v3001.0
     */
    size?: number;
}

export type TextureOpt = {
    filter?: TexFilter;
    wrap?: TexWrap;
};

export type ImageSource = Exclude<TexImageSource, VideoFrame>;

export type Canvas = {
    width: number;
    height: number;
    toImageData(): ImageData;
    toDataURL(): string;
    clear(): void;
    draw(action: () => void): void;
    free(): void;
    readonly fb: FrameBuffer;
};

export interface Vertex {
    pos: Vec2;
    uv: Vec2;
    color: Color;
    opacity: number;
}

export interface Attributes {
    pos: number[];
    uv: number[];
    color: number[];
    opacity: number[];
}

/**
 * Texture scaling filter. "nearest" is mainly for sharp pixelated scaling, "linear" means linear interpolation.
 */
export type TexFilter = "nearest" | "linear";
export type TexWrap = "repeat" | "clampToEdge";

/**
 * Common render properties.
 */
export interface RenderProps {
    pos?: Vec2;
    scale?: Vec2;
    angle?: number;
    color?: Color;
    opacity?: number;
    fixed?: boolean;
    shader?: string | ShaderData | Asset<ShaderData> | null;
    uniform?: Uniform | null;
    outline?: Outline;
}

export type DrawTextureOpt = RenderProps & {
    tex: Texture;
    width?: number;
    height?: number;
    tiled?: boolean;
    flipX?: boolean;
    flipY?: boolean;
    quad?: Quad;
    anchor?: Anchor | Vec2;
};

export type DrawUVQuadOpt = RenderProps & {
    /**
     * Width of the UV quad.
     */
    width: number;
    /**
     * Height of the UV quad.
     */
    height: number;
    /**
     * If flip the texture horizontally.
     */
    flipX?: boolean;
    /**
     * If flip the texture vertically.
     */
    flipY?: boolean;
    /**
     * The texture to sample for this quad.
     */
    tex?: Texture;
    /**
     * The texture sampling area.
     */
    quad?: Quad;
    /**
     * The anchor point, or the pivot point. Default to "topleft".
     */
    anchor?: Anchor | Vec2;
};

/**
 * How the ellipse should look like.
 */
export type DrawEllipseOpt = RenderProps & {
    /**
     * The horizontal radius.
     */
    radiusX: number;
    /**
     * The vertical radius.
     */
    radiusY: number;
    /**
     * Starting angle.
     */
    start?: number;
    /**
     * Ending angle.
     */
    end?: number;
    /**
     * If fill the shape with color (set this to false if you only want an outline).
     */
    fill?: boolean;
    /**
     * Use gradient instead of solid color.
     *
     * @since v3000.0
     */
    gradient?: [Color, Color];
    /**
     * Multiplier for circle vertices resolution (default 1)
     */
    resolution?: number;
    /**
     * The anchor point, or the pivot point. Default to "topleft".
     */
    anchor?: Anchor | Vec2;
};

/**
 * How the polygon should look like.
 */
export type DrawPolygonOpt = RenderProps & {
    /**
     * The points that make up the polygon
     */
    pts: Vec2[];
    /**
     * If fill the shape with color (set this to false if you only want an outline).
     */
    fill?: boolean;
    /**
     * Manual triangulation.
     */
    indices?: number[];
    /**
     * The center point of transformation in relation to the position.
     */
    offset?: Vec2;
    /**
     * The radius of each corner.
     */
    radius?: number | number[];
    /**
     * The color of each vertex.
     *
     * @since v3000.0
     */
    colors?: Color[];
    /**
     * The uv of each vertex.
     *
     * @since v3001.0
     */
    uv?: Vec2[];
    /**
     * The texture if uv are supplied.
     *
     * @since v3001.0
     */
    tex?: Texture;
    /**
     * Triangulate concave polygons.
     *
     * @since v3001.0
     */
    triangulate?: boolean;
};

export interface Outline {
    /**
     * The width, or thickness of the line.
     */
    width?: number;
    /**
     * The color of the line.
     */
    color?: Color;
    /**
     * Opacity (overrides fill opacity).
     *
     * @since v3001.0
     */
    opacity?: number;
    /**
     * Line join.
     *
     * @since v3000.0
     */
    join?: LineJoin;
    /**
     * Miter limit. If the length of the miter divided by the line width exceeds this limit, the style is converted to a bevel.
     *
     * @since v3001.0
     */
    miterLimit?: number;
    /**
     * Line cap.
     *
     * @since v3001.0
     */
    cap?: LineCap;
}

/**
 * @group Draw
 */
export type Cursor =
    | string
    | "auto"
    | "default"
    | "none"
    | "context-menu"
    | "help"
    | "pointer"
    | "progress"
    | "wait"
    | "cell"
    | "crosshair"
    | "text"
    | "vertical-text"
    | "alias"
    | "copy"
    | "move"
    | "no-drop"
    | "not-allowed"
    | "grab"
    | "grabbing"
    | "all-scroll"
    | "col-resize"
    | "row-resize"
    | "n-resize"
    | "e-resize"
    | "s-resize"
    | "w-resize"
    | "ne-resize"
    | "nw-resize"
    | "se-resize"
    | "sw-resize"
    | "ew-resize"
    | "ns-resize"
    | "nesw-resize"
    | "nwse-resize"
    | "zoom-int"
    | "zoom-out";

/**
 * @group Draw
 */
export type Anchor =
    | "topleft"
    | "top"
    | "topright"
    | "left"
    | "center"
    | "right"
    | "botleft"
    | "bot"
    | "botright";

/**
 * @group Math
 */
export type LerpValue = number | Vec2 | Color;

/**
 * @group Math
 */
export type RNGValue = number | Vec2 | Color;

/**
 * @group Components
 */
export interface Comp {
    /**
     * Component ID (if left out won't be treated as a comp).
     */
    id?: Tag;
    /**
     * What other comps this comp depends on.
     */
    require?: Tag[];
    /**
     * Event that runs when host game obj is added to scene.
     */
    add?: () => void;
    /**
     * Event that runs at a fixed frame rate.
     */
    fixedUpdate?: () => void;
    /**
     * Event that runs every frame.
     */
    update?: () => void;
    /**
     * Event that runs every frame after update.
     */
    draw?: () => void;
    /**
     * Event that runs when obj is removed from scene.
     */
    destroy?: () => void;
    /**
     * Debug info for inspect mode.
     */
    inspect?: () => string | null;
    /**
     * Draw debug info in inspect mode
     *
     * @since v3000.0
     */
    drawInspect?: () => void;
}

/**
 * @group Game Obj
 */
export type GameObjID = number;

/**
 * A component without own properties.
 *
 * @group Component Types
 */
export type EmptyComp = { id: string } & Comp;

/**
 * Collision resolution data.
 *
 * @group Math
 */
export interface Collision {
    /**
     * The first game object in the collision.
     */
    source: GameObj;
    /**
     * The second game object in the collision.
     */
    target: GameObj;
    /**
     * The contact normal.
     */
    normal: Vec2;
    /**
     * The length of the displacement.
     */
    distance: Vec2;
    /**
     * The displacement source game object have to make to avoid the collision.
     */
    displacement: Vec2;
    /**
     * If the collision is resolved.
     */
    resolved: boolean;
    /**
     * Prevent collision resolution if not yet resolved.
     *
     * @since v3000.0
     */
    preventResolution(): void;
    /**
     * If the 2 objects have any overlap, or they're just touching edges.
     *
     * @since v3000.0
     */
    hasOverlap(): boolean;
    /**
     * Get a new collision with reversed source and target relationship.
     */
    reverse(): Collision;
    /**
     * If the collision happened (roughly) on the top side.
     */
    isTop(): boolean;
    /**
     * If the collision happened (roughly) on the bottom side.
     */
    isBottom(): boolean;
    /**
     * If the collision happened (roughly) on the left side.
     */
    isLeft(): boolean;
    /**
     * If the collision happened (roughly) on the right side.
     */
    isRight(): boolean;
}

/**
 * @group Draw
 */
export type Shape = Rect | Line | Point | Circle | Ellipse | Polygon;

/**
 * @group Debug
 */
export interface Debug {
    /**
     * Pause the whole game.
     */
    paused: boolean;
    /**
     * Draw bounding boxes of all objects with `area()` component, hover to inspect their states.
     */
    inspect: boolean;
    /**
     * Global time scale.
     */
    timeScale: number;
    /**
     * Show the debug log or not.
     */
    showLog: boolean;
    /**
     * Current frames per second.
     */
    fps(): number;
    /**
     * Total number of frames elapsed.
     *
     * @since v3000.0
     */
    numFrames(): number;
    /**
     * Number of draw calls made last frame.
     */
    drawCalls(): number;
    /**
     * Step to the next frame. Useful with pausing.
     */
    stepFrame(): void;
    /**
     * Clear the debug log.
     */
    clearLog(): void;
    /**
     * Log some text to on screen debug log.
     */
    log(...msg: any): void;
    /**
     * Log an error message to on screen debug log.
     */
    error(msg: any): void;
    /**
     * The recording handle if currently in recording mode.
     *
     * @since v2000.1
     */
    curRecording: Recording | null;
    /**
     * Get total number of objects.
     *
     * @since v3001.0
     */
    numObjects(): number;
}

export type Mask = "intersect" | "subtract";

/**
 * @group Math
 */
export type Edge = "left" | "right" | "top" | "bottom";

/**
 * @group Math
 */
export enum EdgeMask {
    None = 0,
    Left = 1,
    Top = 2,
    LeftTop = 3,
    Right = 4,
    Horizontal = 5,
    RightTop = 6,
    HorizontalTop = 7,
    Bottom = 8,
    LeftBottom = 9,
    Vertical = 10,
    LeftVertical = 11,
    RightBottom = 12,
    HorizontalBottom = 13,
    RightVertical = 14,
    All = 15,
}

/**
 * A level component.
 *
 * @group Component Types
 */
export interface LevelComp extends Comp {
    tileWidth(): number;
    tileHeight(): number;
    numRows(): number;
    numColumns(): number;
    /**
     * Spawn a tile from a symbol defined previously.
     */
    spawn(sym: string, p: Vec2): GameObj | null;
    spawn(sym: string, x: number, y: number): GameObj | null;
    /**
     * Spawn a tile from a component list.
     *
     * @returns The spawned game object, or null if the obj hasn't components.
     */
    spawn<T>(obj: CompList<T>, p: Vec2): GameObj<T> | null;
    spawn<T>(sym: CompList<T>, x: number, y: number): GameObj<T> | null;
    /**
     * Total width of level in pixels.
     */
    levelWidth(): number;
    /**
     * Total height of level in pixels.
     */
    levelHeight(): number;
    /**
     * Get all game objects that's currently inside a given tile.
     */
    getAt(tilePos: Vec2): GameObj[];
    /**
     * Raycast all game objects on the given path.
     */
    raycast(origin: Vec2, direction: Vec2): RaycastResult;
    /**
     * Convert tile position to pixel position.
     */
    tile2Pos(tilePos: Vec2): Vec2;
    tile2Pos(x: number, y: number): Vec2;
    /**
     * Convert pixel position to tile position.
     */
    pos2Tile(pos: Vec2): Vec2;
    pos2Tile(x: number, y: number): Vec2;
    /**
     * Find the path to navigate from one tile to another tile.
     *
     * @returns A list of traverse points in tile positions.
     */
    getTilePath(from: Vec2, to: Vec2, opts?: PathFindOpt): Vec2[] | null;
    /**
     * Find the path to navigate from one tile to another tile.
     *
     * @returns A list of traverse points in pixel positions.
     */
    getPath(from: Vec2, to: Vec2, opts?: PathFindOpt): Vec2[] | null;
    getSpatialMap(): GameObj[][];
    onSpatialMapChanged(cb: () => void): KEventController;
    onNavigationMapInvalid(cb: () => void): KEventController;
    invalidateNavigationMap(): void;
    onNavigationMapChanged(cb: () => void): KEventController;
}

/**
 * @group Options
 */
export type PathFindOpt = {
    allowDiagonals?: boolean;
};

/**
 * The list of easing functions available.
 *
 * @group Math
 */
export type EaseFuncs =
    | "linear"
    | "easeInSine"
    | "easeOutSine"
    | "easeInOutSine"
    | "easeInQuad"
    | "easeOutQuad"
    | "easeInOutQuad"
    | "easeInCubic"
    | "easeOutCubic"
    | "easeInOutCubic"
    | "easeInQuart"
    | "easeOutQuart"
    | "easeInOutQuart"
    | "easeInQuint"
    | "easeOutQuint"
    | "easeInOutQuint"
    | "easeInExpo"
    | "easeOutExpo"
    | "easeInOutExpo"
    | "easeInCirc"
    | "easeOutCirc"
    | "easeInOutCirc"
    | "easeInBack"
    | "easeOutBack"
    | "easeInOutBack"
    | "easeInElastic"
    | "easeOutElastic"
    | "easeInOutElastic"
    | "easeInBounce"
    | "easeOutBounce"
    | "easeInOutBounce";

/**
 * A function that takes a time value and returns a new time value.
 *
 * @group Math
 */
export type EaseFunc = (t: number) => number;

// TODO: use PromiseLike or extend Promise?
/**
 * @group Timer
 */
export type TimerController = {
    /**
     * If the event handler is paused.
     */
    paused: boolean;
    /**
     * Cancel the event handler.
     */
    cancel(): void;
    /**
     * Register an event when finished.
     */
    onEnd(action: () => void): void;
    then(action: () => void): TimerController;
};

/**
 * Event controller for tween.
 *
 * @group Timer
 */
export type TweenController = TimerController & {
    /**
     * Finish the tween now and cancel.
     */
    finish(): void;
};

export interface SpriteCurAnim {
    name: string;
    timer: number;
    loop: boolean;
    speed: number;
    pingpong: boolean;
    onEnd: () => void;
}<|MERGE_RESOLUTION|>--- conflicted
+++ resolved
@@ -1571,7 +1571,6 @@
      */
     onDraw(action: () => void): KEventController;
     /**
-<<<<<<< HEAD
      * Register an event that runs when an object with the provided tag is added.
      * 
      * @param tag - The tag for which the event runs. 
@@ -1591,20 +1590,11 @@
      * ```
      * 
      * @returns {@link KEventController `KEventController`}.
-=======
-     * Register an event that runs when a game obj with certain tag is created.
-     *
-     * @param tag - The tag to listen for.
-     * @param action - The function to run when the event is triggered.
-     *
-     * @returns The event controller.
-     * @since v2000.0
->>>>>>> 3d5e9d7f
+     * @since v2000.0
      * @group Events
      */
     onAdd(tag: Tag, action: (obj: GameObj) => void): KEventController;
     /**
-<<<<<<< HEAD
      * Register an event that runs when an object is added
      * 
      * @param action - The callback that runs when an object is added.
@@ -1622,19 +1612,11 @@
      * ```
      * 
      * @returns {@link KEventController `KEventController`}.
-=======
-     * Register an event that runs when a game obj is created.
-     *
-     * @param action - The function to run when the event is triggered.
-     *
-     * @returns The event controller.
-     * @since v2000.0
->>>>>>> 3d5e9d7f
+     * @since v2000.0
      * @group Events
      */
     onAdd(action: (obj: GameObj) => void): KEventController;
     /**
-<<<<<<< HEAD
      * Register an event that runs when an object with the provided tag is destroyed.
      * 
      * @param tag - The tag for which the event runs. 
@@ -1657,20 +1639,11 @@
      * ```
      * 
      * @returns {@link KEventController `KEventController`}.
-=======
-     * Register an event that runs when a game obj with certain tag is destroyed.
-     *
-     * @param tag - The tag to listen for.
-     * @param action - The function to run when the event is triggered.
-     *
-     * @returns The event controller.
-     * @since v2000.0
->>>>>>> 3d5e9d7f
+     * @since v2000.0
      * @group Events
      */
     onDestroy(tag: Tag, action: (obj: GameObj) => void): KEventController;
     /**
-<<<<<<< HEAD
      * Register an event that runs when an object is destroyed.
      * 
      * @param action - The function that runs when an object is destroyed.
@@ -1691,13 +1664,6 @@
      * ```
      * 
      * @returns {@link KEventController `KEventController`}.
-=======
-     * Register an event that runs when a game obj is destroyed.
-     *
-     * @param action - The function to run when the event is triggered.
-     *
-     * @returns The event controller.
->>>>>>> 3d5e9d7f
      * @group Events
      */
     onDestroy(action: (obj: GameObj) => void): KEventController;
@@ -1717,14 +1683,9 @@
      *     debug.log(bean.width)
      * })
      * ```
-<<<<<<< HEAD
      * 
      * @returns {@link KEventController `KEventController`} or undefined.
-=======
-     *
-     * @returns The event controller.
      * @since v2000.1
->>>>>>> 3d5e9d7f
      * @group Events
      */
     onLoad(action: () => void): KEventController | undefined;
@@ -1781,13 +1742,7 @@
      * })
      * ```
      *
-<<<<<<< HEAD
      * @returns {@link KEventController `KEventController`}.
-=======
-     * @param action - The function to run when the event is triggered.
-     *
-     * @returns The event controller.
->>>>>>> 3d5e9d7f
      * @since v3000.0
      * @group Events
      */
@@ -1826,13 +1781,7 @@
      * ])
      * ```
      *
-<<<<<<< HEAD
      * @returns {@link KEventController `KEventController`}.
-=======
-     * @param action - The function to run when the event is triggered.
-     *
-     * @returns The event controller.
->>>>>>> 3d5e9d7f
      * @since v3000.0
      * @group Events
      */
@@ -1859,13 +1808,7 @@
      * })
      * ```
      *
-<<<<<<< HEAD
      * @returns {@link KEventController `KEventController`}.
-=======
-     * @param action - The function to run when the event is triggered.
-     *
-     * @returns The event controller.
->>>>>>> 3d5e9d7f
      * @since v3000.0
      * @group Events
      */
@@ -1885,12 +1828,7 @@
      * quit()
      * ```
      *
-<<<<<<< HEAD
      * @returns {@link KEventController `KEventController`}.
-=======
-     * @param action - The function to run when the event is triggered.
-
->>>>>>> 3d5e9d7f
      * @since v3000.0
      * @group Events
      */
@@ -1908,13 +1846,7 @@
      * })
      * ```
      *
-<<<<<<< HEAD
      * @returns {@link KEventController `KEventController`}.
-=======
-     * @param action - The function to run when the event is triggered.
-     *
-     * @returns The event controller.
->>>>>>> 3d5e9d7f
      * @since v3000.0
      * @group Input
      */
@@ -1932,13 +1864,7 @@
      * })
      * ```
      *
-<<<<<<< HEAD
      * @returns {@link KEventController `KEventController`}.
-=======
-     * @param action - The function to run when the event is triggered.
-     *
-     * @returns The event controller.
->>>>>>> 3d5e9d7f
      * @since v3000.0
      * @group Input
      */
@@ -2183,7 +2109,7 @@
     /**
      * Register an event that runs when user release certain keys.
      * 
-     * @param k = The key or keys to watch. See {@link Key `Key`}.
+     * @param k = The key(s) to listen for. See {@link Key `Key`}.
      * @param action - The function that runs when a user releases certain keys
      * 
      * @example
@@ -2194,14 +2120,7 @@
      * })
      * ```
      *
-<<<<<<< HEAD
      * @returns {@link KEventController `KEventController`}.
-=======
-     * @param k - The key(s) to listen for.
-     * @param action - The function to run when the event is triggered.
-     *
-     * @returns The event controller.
->>>>>>> 3d5e9d7f
      * @since v2000.1
      * @group Input
      */
@@ -2245,7 +2164,7 @@
     /**
      * Register an event that runs every frame when certain mouse buttons are being held down.
      * 
-     * @param button - The mouse button or buttons that are watched. See {@link MouseButton `MouseButton`}.
+     * @param btn - The mouse button(s) to listen for. See {@link MouseButton `MouseButton`}.
      * @param action - The function that is run when certain mouse buttons are being held down.
      * 
      * @example
@@ -2258,13 +2177,7 @@
      * })
      * ```
      *
-<<<<<<< HEAD
      * @returns {@link KEventController `KEventController`}.
-=======
-     * @param btn - The button(s) to listen for.
-     *
-     * @returns The event controller.
->>>>>>> 3d5e9d7f
      * @since v3001.0
      * @group Input
      */
@@ -2312,13 +2225,7 @@
      * })
      * ```
      *
-<<<<<<< HEAD
      * @returns {@link KEventController `KEventController`}.
-=======
-     * @param action - The function to run when the event is triggered.
-     *
-     * @returns The event controller.
->>>>>>> 3d5e9d7f
      * @since v3001.0
      * @group Input
      */
@@ -2326,8 +2233,8 @@
     /**
      * Register an event that runs when user clicks mouse.
      * 
-     * @param button - The mouse button or buttons that are being watched. See {@link MouseButton `MouseButton`}.
-     * @param action - The function that is run what the user clicks a provided mouse button.
+     * @param btn - The mouse button(s) to listen for. See {@link MouseButton `MouseButton`}.
+     * @param action - The function that is run what the user clicks cetain mouse buttons.
      * 
      * @example
      * ```js
@@ -2365,13 +2272,7 @@
      * })
      * ```
      *
-<<<<<<< HEAD
      * @returns {@link KEventController `KEventController`}.
-=======
-     * @param action - The function to run when the event is triggered.
-     *
-     * @returns The event controller.
->>>>>>> 3d5e9d7f
      * @since v3001.0
      * @group Input
      */
@@ -2379,7 +2280,7 @@
     /**
      * Register an event that runs when user releases mouse.
      * 
-     * @param button - The mouse button or buttons that are being watched. See {@link MouseButton `MouseButton`}.
+     * @param btn - The button(s) to listen for. See {@link MouseButton `MouseButton`}.
      * @param action - The function that is run what the user clicks a provided mouse button.
      * 
      * @example
@@ -2406,7 +2307,7 @@
         action: (m: MouseButton) => void,
     ): KEventController;
     /**
-     * Register an event that runs whenever user move the mouse.
+     * Register an event that runs whenever user moves the mouse.
      * 
      * @param action - The function that is run what the user moves the mouse.
      * 
@@ -2418,13 +2319,7 @@
      * })
      * ```
      *
-<<<<<<< HEAD
      * @returns {@link KEventController `KEventController`}.
-=======
-     * @param action - The function to run when the event is triggered.
-     *
-     * @returns The event controller.
->>>>>>> 3d5e9d7f
      * @since v2000.1
      * @group Input
      */
@@ -2503,11 +2398,7 @@
      * })
      * ```
      *
-<<<<<<< HEAD
      * @returns {@link KEventController `KEventController`}.
-=======
-     * @returns The event controller.
->>>>>>> 3d5e9d7f
      * @since v3001.0
      * @group Events
      */
@@ -2525,11 +2416,7 @@
      * })
      * ```
      *
-<<<<<<< HEAD
      * @returns {@link KEventController `KEventController`}.
-=======
-     * @returns The event controller.
->>>>>>> 3d5e9d7f
      * @since v3001.0
      * @group Events
      */
@@ -2537,7 +2424,7 @@
     /**
      * Register an event that runs every frame when certain gamepad buttons are held down.
      * 
-     * @param button - The specific gamepad button or buttons to watch for when they are held down. See {@link KGamepadButton `KGamepadButton`}.
+     * @param btn - The button(s) to listen for. See {@link KGamepadButton `KGamepadButton`}.
      * @param action - The function that is run while certain gamepad buttons are held down.
      * 
      * @example
@@ -2548,14 +2435,7 @@
      * })
      * ```
      *
-<<<<<<< HEAD
      * @returns {@link KEventController `KEventController`}.
-=======
-     * @param btn - The button(s) to listen for.
-     * @param action - The function to run when the event is triggered.
-     *
-     * @return The event controller.
->>>>>>> 3d5e9d7f
      * @since v3001.0
      * @group Input
      */
@@ -2565,7 +2445,6 @@
     ): KEventController;
     /**
      * Register an event that runs every frame when any gamepad buttons are held down.
-<<<<<<< HEAD
      * 
      * @param action - The function that is run while any gamepad buttons are held down.
      * 
@@ -2582,12 +2461,6 @@
      * ```
      * 
      * @returns {@link KEventController `KEventController`}.
-=======
-     *
-     * @param action - The function to run when the event is triggered.
-     *
-     * @returns The event controller.
->>>>>>> 3d5e9d7f
      * @since v3001.0
      * @group Input
      */
@@ -2597,7 +2470,7 @@
     /**
      * Register an event that runs when user presses certain gamepad button.
      * 
-     * @param button - The specific gamepad button or buttons to watch for when they are pressed. See {@link KGamepadButton `KGamepadButton`}.
+     * @param btn - The button(s) to listen for. See {@link KGamepadButton `KGamepadButton`}.
      * @param action - The function that is run when certain gamepad buttons are pressed.
      * 
      * @example
@@ -2608,14 +2481,7 @@
      * })
      * ```
      *
-<<<<<<< HEAD
      * @returns {@link KEventController `KEventController`}.
-=======
-     * @param btn - The button(s) to listen for.
-     * @param action - The function to run when the event is triggered.
-     *
-     * @returns The event controller.
->>>>>>> 3d5e9d7f
      * @since v3001.0
      * @group Input
      */
@@ -2626,7 +2492,6 @@
     /**
      * Register an event that runs when user presses any gamepad button.
      *
-<<<<<<< HEAD
      * @param action - The function that is run when any gamepad buttons is pressed.
      * 
      * @example
@@ -2640,11 +2505,6 @@
      * ```
      * 
      * @returns {@link KEventController `KEventController`}.
-=======
-     * @param action - The function to run when the event is triggered.
-     *
-     * @returns The event controller.
->>>>>>> 3d5e9d7f
      * @since v3001.0
      * @group Input
      */
@@ -2654,7 +2514,7 @@
     /**
      * Register an event that runs when user releases certain gamepad button
      * 
-     * @param button - The specific gamepad button or buttons to watch for when they are released. See {@link KGamepadButton `KGamepadButton`}.
+     * @param btn - The button(s) to listen for. See {@link KGamepadButton `KGamepadButton`}.
      * @param action - The function that is run when certain gamepad buttons are released.
      * 
      * @example
@@ -2672,14 +2532,7 @@
      * })
      * ```
      *
-<<<<<<< HEAD
      * @returns {@link KEventController `KEventController`}.
-=======
-     * @param btn - The button(s) to listen for.
-     * @param action - The function to run when the event is triggered.
-     *
-     * @returns The event controller.
->>>>>>> 3d5e9d7f
      * @since v3001.0
      * @group Input
      */
@@ -2702,13 +2555,7 @@
      * })
      * ```
      *
-<<<<<<< HEAD
      * @returns {@link KEventController `KEventController`}.
-=======
-     * @param action - The function to run when the event is triggered.
-     *
-     * @returns The event controller.
->>>>>>> 3d5e9d7f
      * @since v3000.0
      * @group Input
      */
@@ -2718,7 +2565,7 @@
     /**
      * Register an event that runs when the gamepad axis exists.
      * 
-     * @param button - The specific gamepad stick that is moved. See {@link GamepadStick `GamepadStick`}.
+     * @param button - The stick to listen for. See {@link GamepadStick `GamepadStick`}.
      * @param action - The function that is run when a specific gamepad stick is moved.
      * 
      * @example
@@ -2735,14 +2582,7 @@
      * })
      * ```
      *
-<<<<<<< HEAD
      * @returns {@link KEventController `KEventController`}.
-=======
-     * @param stick - The stick to listen for.
-     * @param action - The function to run when the event is triggered.
-     *
-     * @returns The event controller.
->>>>>>> 3d5e9d7f
      * @since v3000.0
      * @group Input
      */
