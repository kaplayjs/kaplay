--- conflicted
+++ resolved
@@ -72,11 +72,7 @@
     Vec2,
 } from "./math";
 import type { NavMesh } from "./math/navigationmesh";
-<<<<<<< HEAD
-import type { Event, EventController, EventHandler } from "./utils";
-=======
 import type { KEvent, KEventController, KEventHandler } from "./utils";
->>>>>>> b5762cbc
 
 export type {
     AgentComp,
@@ -915,7 +911,6 @@
      */
     sentry(candidates: SentryCandidates, opt?: SentryCompOpt): SentryComp;
     /**
-<<<<<<< HEAD
      * A patrol which can follow waypoints to a goal.
      *
      * @since v3001.0
@@ -930,8 +925,6 @@
      */
     navigation(opts: NavigationCompOpt): NavigationComp;
     /**
-=======
->>>>>>> b5762cbc
      * @group Math
      */
     raycast(origin: Vec2, direction: Vec2, exclude?: string[]): RaycastResult;
