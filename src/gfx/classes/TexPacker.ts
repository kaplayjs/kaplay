import { Quad, Vec2 } from "../../math/math";
import type { ImageSource } from "../../types";
import { type GfxCtx, Texture } from "..";

export default class TexPacker {
    private lastTextureId: number = 0;
    private textures: Texture[] = [];
    private bigTextures: Texture[] = [];
    private texturesPosition: Map<number, {
        position: Vec2;
        size: Vec2;
        texture: Texture;
    }> = new Map();
    private canvas: HTMLCanvasElement;
    private c2d: CanvasRenderingContext2D;
    private x: number = 0;
    private y: number = 0;
    private curHeight: number = 0;
    private gfx: GfxCtx;
    private padding: number;

    constructor(gfx: GfxCtx, w: number, h: number, padding: number) {
        this.gfx = gfx;
        this.canvas = document.createElement("canvas");
        this.canvas.width = w;
        this.canvas.height = h;
        this.textures = [Texture.fromImage(gfx, this.canvas)];
        this.bigTextures = [];
        this.padding = padding;

        const context2D = this.canvas.getContext("2d");
        if (!context2D) throw new Error("Failed to get 2d context");

        this.c2d = context2D;
    }

    // create a image with a single texture
    add_single(img: ImageSource): [Texture, Quad, number] {
        const tex = Texture.fromImage(this.gfx, img);
        this.bigTextures.push(tex);
        return [tex, new Quad(0, 0, 1, 1), 0];
    }

    add(img: ImageSource): [Texture, Quad, number] {
<<<<<<< HEAD
        if (img.width > this.canvas.width || img.height > this.canvas.height) {
            this.add_single(img)
=======
        const paddedWidth = img.width + this.padding * 2;
        const paddedHeight = img.height + this.padding * 2;

        if (
            paddedWidth > this.canvas.width || paddedHeight > this.canvas.height
        ) {
            const tex = Texture.fromImage(this.gfx, img);
            this.bigTextures.push(tex);
            return [tex, new Quad(0, 0, 1, 1), 0];
>>>>>>> 8609c06a
        }

        // next row
        if (this.x + paddedWidth > this.canvas.width) {
            this.x = 0;
            this.y += this.curHeight;
            this.curHeight = 0;
        }

        // next texture
        if (this.y + paddedHeight > this.canvas.height) {
            this.c2d.clearRect(0, 0, this.canvas.width, this.canvas.height);
            this.textures.push(Texture.fromImage(this.gfx, this.canvas));
            this.x = 0;
            this.y = 0;
            this.curHeight = 0;
        }

        const curTex = this.textures[this.textures.length - 1];
        const pos = new Vec2(this.x + this.padding, this.y + this.padding);

        this.x += paddedWidth;

        if (paddedHeight > this.curHeight) {
            this.curHeight = paddedHeight;
        }

        if (img instanceof ImageData) {
            this.c2d.putImageData(img, pos.x, pos.y);
        }
        else {
            this.c2d.drawImage(img, pos.x, pos.y);
        }

        curTex.update(this.canvas);

        this.texturesPosition.set(this.lastTextureId, {
            position: pos,
            size: new Vec2(img.width, img.height),
            texture: curTex,
        });

        this.lastTextureId++;

        return [
            curTex,
            new Quad(
                pos.x / this.canvas.width,
                pos.y / this.canvas.height,
                img.width / this.canvas.width,
                img.height / this.canvas.height,
            ),
            this.lastTextureId - 1,
        ];
    }
    free() {
        for (const tex of this.textures) {
            tex.free();
        }
        for (const tex of this.bigTextures) {
            tex.free();
        }
    }
    remove(packerId: number) {
        const tex = this.texturesPosition.get(packerId);

        if (!tex) {
            throw new Error("Texture with packer id not found");
        }

        this.c2d.clearRect(
            tex.position.x,
            tex.position.y,
            tex.size.x,
            tex.size.y,
        );

        tex.texture.update(this.canvas);
        this.texturesPosition.delete(packerId);
        this.x -= tex.size.x;
    }
}<|MERGE_RESOLUTION|>--- conflicted
+++ resolved
@@ -42,20 +42,13 @@
     }
 
     add(img: ImageSource): [Texture, Quad, number] {
-<<<<<<< HEAD
-        if (img.width > this.canvas.width || img.height > this.canvas.height) {
-            this.add_single(img)
-=======
         const paddedWidth = img.width + this.padding * 2;
         const paddedHeight = img.height + this.padding * 2;
 
         if (
             paddedWidth > this.canvas.width || paddedHeight > this.canvas.height
         ) {
-            const tex = Texture.fromImage(this.gfx, img);
-            this.bigTextures.push(tex);
-            return [tex, new Quad(0, 0, 1, 1), 0];
->>>>>>> 8609c06a
+            this.add_single(img);
         }
 
         // next row
