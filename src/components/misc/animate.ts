import { dt } from "../../app";
import { Color } from "../../math/color";
import easings from "../../math/easings";
import {
    catmullRom,
    hermiteFirstDerivative,
    lerp,
    Vec2,
    vec2,
} from "../../math/math";
import type { Comp, EaseFunc, GameObj, LerpValue } from "../../types";
import type { KEventController } from "../../utils";

type TimeDirection =
    /* Animate forward */
    | "forward"
    /* Animate in reverse */
    | "reverse"
    /* Alternate animating forward and reverse */
    | "ping-pong";

type Interpolation =
    /* No interpolation */
    | "none"
    /* Linear interpolation */
    | "linear"
    /* Spherical linear interpolation */
    | "slerp"
    /* Spline interpolation */
    | "spline";

export interface AnimateOpt {
    /**
     * Duration of the animation in seconds
     */
    duration: number;
    /**
     * Loops, Default is undefined aka infinite
     */
    loops?: number;
    /**
     * Behavior when reaching the end of the animation. Default is forward.
     */
    direction?: TimeDirection;
    /**
     * Easing function. Default is linear time.
     */
    easing?: EaseFunc;
    /**
     * Interpolation function. Default is linear interpolation.
     */
    interpolation?: Interpolation;
    /**
     * Timestamps in percent for the given keys, if omitted, keys are equally spaced.
     */
    timing?: number[];
    /**
     * Easings for the given keys, if omitted, easing is used.
     */
    easings?: EaseFunc[];
}

export interface AnimateCompOpt {
    /**
     * Changes the angle so it follows the motion, requires the rotate component
     */
    followMotion?: boolean;
    /**
     * The animation is added to the base values of pos, angle, scale and opacity instead of replacing them
     */
    relative?: boolean;
}

export interface BaseValues {
    pos: Vec2;
    angle: number;
    scale: Vec2;
    opacity: number;
}

export interface AnimateComp extends Comp {
    /**
     * Animates a property on this object.
     * @param name Name of the property to animate.
     * @param keys Keys determining the value at a certain point in time.
     * @param opts Options.
     */
    animate<T extends LerpValue>(
        name: string,
        keys: T[],
        opts: AnimateOpt,
    ): void;
    /**
     * Removes the animation from the given property.
     * @param name Name of the property to remove the animation from.
     */
    unanimate(name: string): void;
    /**
     * Removes the animations from all properties
     */
    unanimateAll(): void;
    /**
     * Attaches an event handler which is called when all the animation channels have finished.
     * @param cb The event handler called when the animation finishes.
     */
    onAnimateFinished(cb: () => void): KEventController;
    /**
     * Attaches an event handler which is called when an animation channels has finished.
     * @param cb The event handler called when an animation channel finishes.
     */
    onAnimateChannelFinished(cb: (name: string) => void): KEventController;
    /**
     * Base values for relative animation
     */
    base: BaseValues;
}

/**
 * Baseclass for animation channels, only handles parameter normalization and keyframe searches
 */
class AnimateChannel {
    name: string;
    duration: number;
    loops: number;
    direction: TimeDirection;
    easing: EaseFunc;
    interpolation: Interpolation;
    isFinished: boolean;
    timing: number[] | undefined;
    easings: EaseFunc[] | undefined;
    relative: boolean;
    constructor(name: string, opts: AnimateOpt, relative: boolean) {
        this.name = name;
        this.duration = opts.duration;
        this.loops = opts.loops || 0;
        this.direction = opts.direction || "forward";
        this.easing = opts.easing || easings.linear;
        this.interpolation = opts.interpolation || "linear";
        this.isFinished = false;
        this.timing = opts.timing;
        this.easings = opts.easings;
        this.relative = relative;
    }

    update(obj: GameObj<any>, t: number): boolean {
        return true;
    }

    /**
     * Returns the first key index for the given time, as well as the relative time towards the second key.
     * @param t The time in seconds.
     * @param timing The optional timestamps in percent.
     * @returns The first key index for the given time, as well as the relative time towards the second key.
     */
    getLowerKeyIndexAndRelativeTime(
        t: number,
        count: number,
        timing?: number[],
    ): [number, number] {
        const maxIndex = count - 1;
        // Check how many loops we've made
        let p = t / this.duration;
        if (this.loops !== 0 && p >= this.loops) {
            return [maxIndex, 0];
        }
        // Split looped and actual time
        const m = Math.trunc(p);
        p -= m;
        // Reverse if needed
        if (
            this.direction == "reverse"
            || (this.direction == "ping-pong" && (m & 1))
        ) {
            p = 1 - p;
        }
        // If we have individual keyframe positions, use them, otherwise use uniform spread
        if (timing) {
            let index = 0;
            while (timing[index + 1] !== undefined && timing[index + 1] < p) {
                index++;
            }
            if (index >= maxIndex) {
                return [maxIndex, 0];
            }
            return [
                index,
                (p - timing[index]) / (timing[index + 1] - timing[index]),
            ];
        } else {
            const index = Math.floor((count - 1) * p);
            return [index, (p - index / maxIndex) * maxIndex];
        }
    }

    setValue<T>(obj: GameObj<any>, name: string, value: T) {
        if (this.relative) {
            switch (name) {
                case "pos":
                    obj["pos"] = obj.base.pos.add(value as Vec2);
                    break;
                case "angle":
                    obj["angle"] = obj.base.angle + (value as number);
                    break;
                case "scale":
                    obj["scale"] = obj.base.scale.scale(value as Vec2);
                    break;
                case "opacity":
                    obj["opacity"] = obj.base.opacity * (value as number);
                    break;
                default:
                    obj[name] = value;
            }
        } else {
            obj[name] = value;
        }
    }
}

/**
 * Reflects a point around another point
 * @param a Point to reflect
 * @param b Point to reflect around
 * @returns Reflected point
 */
function reflect(a: Vec2, b: Vec2) {
    return b.add(b.sub(a));
}

/**
 * Subclass handling number keys
 */
class AnimateChannelNumber extends AnimateChannel {
    keys: number[];
    constructor(
        name: string,
        keys: number[],
        opts: AnimateOpt,
        relative: boolean,
    ) {
        super(name, opts, relative);
        this.keys = keys;
    }

    update(obj: GameObj<any>, t: number): boolean {
        const [index, alpha] = this.getLowerKeyIndexAndRelativeTime(
            t,
            this.keys.length,
            this.timing,
        );
        // Return exact value in case of exact hit or no interpolation, otherwise interpolate
        if (alpha == 0 || this.interpolation === "none") {
            this.setValue(obj, this.name, this.keys[index]);
        } else {
            const easing = this.easings ? this.easings[index] : this.easing;
            this.setValue(
                obj,
                this.name,
                lerp(
                    this.keys[index],
                    this.keys[index + 1],
                    easing(alpha),
                ),
            );
        }
        return alpha == 1;
    }
}

/**
 * Subclass handling vector keys
 */
class AnimateChannelVec2 extends AnimateChannel {
    keys: Vec2[];
    curves?: ((t: number) => Vec2)[];
    dcurves?: ((t: number) => Vec2)[];
    constructor(
        name: string,
        keys: Vec2[],
        opts: AnimateOpt,
        relative: boolean,
        followMotion: boolean,
    ) {
        super(name, opts, relative);
        this.keys = keys;
        // If spline interpolation is used, bake splines
        if (this.interpolation === "spline") {
            this.curves = [];
            // If following motion, bake derivatives as well
            if (followMotion) {
                this.dcurves = [];
            }
            for (let i = 0; i < this.keys.length - 1; i++) {
                const prevKey = this.keys[i];
                const nextIndex = i + 1;
                const nextKey = this.keys[nextIndex];
                const prevPrevKey = i > 0
                    ? this.keys[i - 1]
                    : reflect(nextKey, prevKey);
                const nextNextKey = nextIndex < this.keys.length - 1
                    ? this.keys[nextIndex + 1]
                    : reflect(prevKey, nextKey);
                this.curves.push(
                    catmullRom(prevPrevKey, prevKey, nextKey, nextNextKey),
                );
                if (followMotion) {
                    this.dcurves?.push(
                        catmullRom(
                            prevPrevKey,
                            prevKey,
                            nextKey,
                            nextNextKey,
                            hermiteFirstDerivative,
                        ),
                    );
                }
            }
        }
    }

    update(obj: GameObj<any>, t: number): boolean {
        const [index, alpha] = this.getLowerKeyIndexAndRelativeTime(
            t,
            this.keys.length,
            this.timing,
        );
        // Return exact value in case of exact hit or no interpolation, otherwise interpolate
        if (alpha == 0 || this.interpolation === "none") {
            this.setValue(obj, this.name, this.keys[index]);
        } else {
            const easing = this.easings ? this.easings[index] : this.easing;
            // Use linear or spline interpolation
<<<<<<< HEAD
            if (this.interpolation === "linear") {
                this.setValue(
                    obj,
                    this.name,
                    this.keys[index].lerp(
                        this.keys[index + 1],
                        easing(alpha),
                    ),
                );
            } else if (this.curves) {
                this.setValue(
                    obj,
                    this.name,
                    this.curves[index](easing(alpha)),
                );
                if (this.dcurves) {
                    this.setValue(
                        obj,
                        "angle",
                        this.dcurves[index](easing(alpha)).angle(),
                    );
                }
=======
            switch (this.interpolation) {
                case "linear":
                    this.setValue(obj, this.name, this.keys[index].lerp(
                        this.keys[index + 1],
                        easing(alpha),
                    ));
                    break;
                case "slerp":
                    this.setValue(obj, this.name, this.keys[index].slerp(
                        this.keys[index + 1],
                        easing(alpha),
                    ));
                    break;
                case "spline":
                    const prevKey = this.keys[index];
                    const nextIndex = index + 1;
                    const nextKey = this.keys[nextIndex];
                    const prevPrevKey = index > 0
                        ? this.keys[index - 1]
                        : reflect(nextKey, prevKey);
                    const nextNextKey = nextIndex < this.keys.length - 1
                        ? this.keys[nextIndex + 1]
                        : reflect(prevKey, nextKey);
                    this.setValue(obj, this.name, evaluateCatmullRom(
                        prevPrevKey,
                        prevKey,
                        nextKey,
                        nextNextKey,
                        easing(alpha),
                    ));
                    break;
>>>>>>> cfcad106
            }
        }
        return alpha == 1;
    }
}

/**
 * Subclass handling color keys
 */
class AnimateChannelColor extends AnimateChannel {
    keys: Color[];
    constructor(
        name: string,
        keys: Color[],
        opts: AnimateOpt,
        relative: boolean,
    ) {
        super(name, opts, relative);
        this.keys = keys;
    }

    update(obj: GameObj<any>, t: number): boolean {
        const [index, alpha] = this.getLowerKeyIndexAndRelativeTime(
            t,
            this.keys.length,
            this.timing,
        );
        // Return exact value in case of exact hit or no interpolation, otherwise interpolate
        if (alpha == 0 || this.interpolation == "none") {
            this.setValue(obj, this.name, this.keys[index]);
        } else {
            const easing = this.easings ? this.easings[index] : this.easing;
            this.setValue(
                obj,
                this.name,
                this.keys[index].lerp(
                    this.keys[index + 1],
                    easing(alpha),
                ),
            );
        }
        return alpha == 1;
    }
}

export function animate(gopts: AnimateCompOpt = {}): AnimateComp {
    const channels: AnimateChannel[] = [];
    let t = 0;
    let isFinished = false;
    return {
        id: "animate",
        require: gopts.followMotion ? ["rotate"] : undefined,
        base: {
            pos: vec2(0, 0),
            angle: 0,
            scale: vec2(1, 1),
            opacity: 1,
        },
        add(this: GameObj<AnimateComp>) {
            if (gopts.relative) {
                if (this.is("pos")) {
                    this.base.pos = (this as any).pos.clone();
                }
                if (this.is("rotate")) {
                    this.base.angle = (this as any).angle;
                }
                if (this.is("scale")) {
                    this.base.scale = (this as any).scale;
                }
                if (this.is("opacity")) {
                    this.base.opacity = (this as any).opacity;
                }
            }
        },
        update() {
            let allFinished: boolean = true;
            let localFinished: boolean;
            t += dt();
            for (const c of channels) {
                localFinished = c.update(this as unknown as GameObj<any>, t);
                if (localFinished && !c.isFinished) {
                    c.isFinished = true;
                    (this as unknown as GameObj<any>).trigger(
                        "animateChannelFinished",
                        c.name,
                    );
                }
                allFinished &&= localFinished;
            }
            if (allFinished && !isFinished) {
                isFinished = true;
                (this as unknown as GameObj<any>).trigger("animateFinished");
            }
        },
        animate<T extends LerpValue>(
            name: string,
            keys: T[],
            opts: AnimateOpt,
        ) {
            isFinished = false;
            this.unanimate(name);
            if (typeof keys[0] === "number") {
                channels.push(
                    new AnimateChannelNumber(
                        name,
                        keys as number[],
                        opts,
                        gopts.relative || false,
                    ),
                );
            } else if (keys[0] instanceof Vec2) {
                channels.push(
                    new AnimateChannelVec2(
                        name,
                        keys as Vec2[],
                        opts,
                        gopts.relative || false,
                        name === "pos" && (gopts.followMotion || false),
                    ),
                );
            } else if (keys[0] instanceof Color) {
                channels.push(
                    new AnimateChannelColor(
                        name,
                        keys as Color[],
                        opts,
                        gopts.relative || false,
                    ),
                );
            }
        },
        unanimate(name: string) {
            const index = channels.findIndex(c => c.name === name);
            if (index >= 0) {
                channels.splice(index, 1);
            }
        },
        unanimateAll() {
            channels.splice(0, channels.length);
        },
        onAnimateFinished(cb: () => void) {
            return (this as unknown as GameObj<any>).on("animateFinished", cb);
        },
        onAnimateChannelFinished(cb: (name: string) => void) {
            return (this as unknown as GameObj<any>).on(
                "animateChannelFinished",
                cb,
            );
        },
    };
}<|MERGE_RESOLUTION|>--- conflicted
+++ resolved
@@ -329,30 +329,6 @@
         } else {
             const easing = this.easings ? this.easings[index] : this.easing;
             // Use linear or spline interpolation
-<<<<<<< HEAD
-            if (this.interpolation === "linear") {
-                this.setValue(
-                    obj,
-                    this.name,
-                    this.keys[index].lerp(
-                        this.keys[index + 1],
-                        easing(alpha),
-                    ),
-                );
-            } else if (this.curves) {
-                this.setValue(
-                    obj,
-                    this.name,
-                    this.curves[index](easing(alpha)),
-                );
-                if (this.dcurves) {
-                    this.setValue(
-                        obj,
-                        "angle",
-                        this.dcurves[index](easing(alpha)).angle(),
-                    );
-                }
-=======
             switch (this.interpolation) {
                 case "linear":
                     this.setValue(obj, this.name, this.keys[index].lerp(
@@ -367,29 +343,27 @@
                     ));
                     break;
                 case "spline":
-                    const prevKey = this.keys[index];
-                    const nextIndex = index + 1;
-                    const nextKey = this.keys[nextIndex];
-                    const prevPrevKey = index > 0
-                        ? this.keys[index - 1]
-                        : reflect(nextKey, prevKey);
-                    const nextNextKey = nextIndex < this.keys.length - 1
-                        ? this.keys[nextIndex + 1]
-                        : reflect(prevKey, nextKey);
-                    this.setValue(obj, this.name, evaluateCatmullRom(
-                        prevPrevKey,
-                        prevKey,
-                        nextKey,
-                        nextNextKey,
-                        easing(alpha),
-                    ));
-                    break;
->>>>>>> cfcad106
+                    if (this.curves) {
+                        this.setValue(
+                            obj,
+                            this.name,
+                            this.curves[index](easing(alpha)),
+                        );
+                        if (this.dcurves) {
+                            this.setValue(
+                                obj,
+                                "angle",
+                                this.dcurves[index](easing(alpha)).angle(),
+                            );
+                        }
+                        break;
+                    }
             }
         }
         return alpha == 1;
     }
 }
+
 
 /**
  * Subclass handling color keys
