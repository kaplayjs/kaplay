--- conflicted
+++ resolved
@@ -10,13 +10,6 @@
     steps:
       - name: Checkout
         uses: actions/checkout@v4
-<<<<<<< HEAD
-        with:
-          token: ${{ secrets.BOT_TOKEN }}
-          submodules: true
-          ref: ${{ github.event.pull_request.head.ref }}
-=======
->>>>>>> b25cca83
       - name: Install Node.js
         uses: actions/setup-node@v4
         with:
@@ -29,19 +22,7 @@
         run: pnpm i dprint
       - name: Run Formatter
         run: pnpm run fmt
-<<<<<<< HEAD
-      - name: Commit and Push
-        env:
-          BOT_TOKEN: ${{ secrets.BOT_TOKEN }}
-        run: |
-          git config --global user.name "Bag Bot"
-          git config --global user.email "lajbel@kaplayjs.com"
-          git add .
-          git commit -m "style: fmt" || echo "No changes to commit"
-          git push https://x-access-token:$BOT_TOKEN@github.com/${{ github.repository }}.git
-=======
       - name: Check if it's formatted
         run: |
           git diff --exit-code || (echo "Please format your code with pnpm fmt." && exit 1)
-          
->>>>>>> b25cca83
+          